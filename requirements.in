--- conflicted
+++ resolved
@@ -3,11 +3,7 @@
 
 # External libraries
 click==8.1.7
-<<<<<<< HEAD
-eventlet==0.39.0
-=======
 git+https://github.com/eventlet/eventlet.git@refs/pull/1027/head # Fix the issue of typing after monkey patch in message server. Change this version once it is fixed
->>>>>>> 5382692c
 Flask==2.3.3
 flask-jwt-extended==4.6.0
 Flask-Migrate==4.0.7
