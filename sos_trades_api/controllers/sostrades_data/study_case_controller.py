'''
Copyright 2022 Airbus SAS

Licensed under the Apache License, Version 2.0 (the "License");
you may not use this file except in compliance with the License.
You may obtain a copy of the License at

    http://www.apache.org/licenses/LICENSE-2.0

Unless required by applicable law or agreed to in writing, software
distributed under the License is distributed on an "AS IS" BASIS,
WITHOUT WARRANTIES OR CONDITIONS OF ANY KIND, either express or implied.
See the License for the specific language governing permissions and
limitations under the License.
'''
import os
import shutil
from shutil import rmtree
from datetime import datetime, timezone, timedelta

from sos_trades_api.tools.allocation_management.allocation_management import create_allocation, get_allocation_status, \
    load_study_allocation, delete_study_server_services_and_deployments
from sos_trades_core.tools.tree.serializer import DataSerializer

"""
mode: python; py-indent-offset: 4; tab-width: 4; coding: utf-8
Study case Functions
"""

from sos_trades_api.tools.code_tools import isevaluatable
from sos_trades_api.tools.right_management.functional.study_case_access_right import (
    StudyCaseAccess,
)
from sos_trades_api.server.base_server import app, db
from sos_trades_api.tools.coedition.coedition import UserCoeditionAction
from sos_trades_api.models.study_notification import StudyNotification
from sos_trades_api.models.database_models import (
    Notification,
    StudyCaseChange,
    UserStudyPreference,
    StudyCase,
    UserStudyFavorite,
    StudyCaseExecution,
    StudyCaseLog,
    StudyCaseAccessGroup,
    StudyCaseAccessUser,
    Group,
    GroupAccessUser,
    AccessRights,
<<<<<<< HEAD
    StudyCaseAllocation, User
=======
    StudyCaseAllocation,
    UserLastOpenedStudy
>>>>>>> 7934e37a
)
from sos_trades_api.models.study_case_dto import StudyCaseDto
from sos_trades_api.controllers.sostrades_data.ontology_controller import (
    load_processes_metadata,
    load_repositories_metadata,
)
from sqlalchemy.sql.expression import and_, desc
import json
from sos_trades_api.controllers.error_classes import InvalidFile, InvalidStudy, InvalidStudyExecution
from sos_trades_api.tools.loading.study_case_manager import StudyCaseManager
from io import BytesIO


def create_empty_study_case(
    user_identifier: int,
    name: str,
    repository_name: str,
    process_name: str,
    group_identifier: int,
):
    """
    Create study case object in database

    :param user_identifier: user identifier that initiate the creation request
    :type user_identifier: int
    :param name: study case name attribute
    :type name: str
    :param repository_name: repository name where the associated process is stored
    :type repository_name: str
    :param process_name: process name that will be used to initialize the study case int the execution engine
    :type process_name: str
    :param group_identifier: group identifier to which the study case will be attached
    :type group_identifier: int
    :return: sos_trades_api.models.database_models.StudyCase
    """

    study_name_list = (
        StudyCase.query.join(StudyCaseAccessGroup)
        .join(Group)
        .join(GroupAccessUser)
        .filter(GroupAccessUser.user_id == user_identifier)
        .filter(Group.id == group_identifier)
        .filter(StudyCase.disabled == False)
        .all()
    )

    for snl in study_name_list:
        if snl.name == name:
            raise InvalidStudy(
                f'The following study case name "{name}" already exist in the database for the selected group'
            )

    # Initialize the new study case object in database
    study_case = StudyCase()
    study_case.group_id = group_identifier
    study_case.repository = repository_name
    study_case.name = name
    study_case.process = process_name

    # Save study_case
    db.session.add(study_case)
    db.session.commit()

    # Add user as owner of the study case
    owner_right = AccessRights.query.filter(
        AccessRights.access_right == AccessRights.OWNER
    ).first()
    if owner_right is not None:
        new_user_access = StudyCaseAccessUser()
        new_user_access.right_id = owner_right.id
        new_user_access.study_case_id = study_case.id
        new_user_access.user_id = user_identifier
        db.session.add(new_user_access)
        db.session.commit()

        # Add study to corresponding group as owner
        new_group_access = StudyCaseAccessGroup()
        new_group_access.group_id = group_identifier
        new_group_access.study_case_id = study_case.id
        new_group_access.right_id = owner_right.id
        db.session.add(new_group_access)
        db.session.commit()

    return study_case


def create_study_case_allocation(study_case_identifier):
    """
    Create a study case allocation instance in order to follow study case resource activation

    :param study_case_identifier: study case identifier to allocate
    :type study_case_identifier: int
    :return: sos_trades_api.models.database_models.StudyCaseAllocation
    """

    # First check that allocated resources does not already exist
    study_case_allocations = StudyCaseAllocation.query.filter(StudyCaseAllocation.study_case_id == study_case_identifier).all()

    if len(study_case_allocations) == 0:
        new_study_case_allocation = create_allocation(study_case_identifier)

    else:
        raise InvalidStudy('Allocation already exist for this study case')

    return new_study_case_allocation


def load_study_case_allocation(study_case_identifier):
    """
    Load a study case allocation and if server mode is kubernetes, check pod status

    ::param study_case_identifier: study case identifier to the allocation to load
    :type study_case_identifier: int
    :return: sos_trades_api.models.database_models.StudyCaseAllocation
    """
    need_reload = False
    study_case_allocations = StudyCaseAllocation.query.filter(StudyCaseAllocation.study_case_id == study_case_identifier).all()
    study_case_allocation = None
    if len(study_case_allocations) > 0:
        study_case_allocation = study_case_allocations[0]
        # First get allocation status
        if study_case_allocation.kubernetes_pod_name is None:
            need_reload = True
        else:
            try:
                study_case_allocation.status = get_allocation_status(study_case_allocation.kubernetes_pod_name)
                need_reload = study_case_allocation.status == StudyCaseAllocation.ERROR
            except:
                study_case_allocation.status = StudyCaseAllocation.ERROR
                need_reload = True
        #if the pod is not launch or accessible, reload pod
        if need_reload:
            study_case_allocation.status = StudyCaseAllocation.IN_PROGRESS
            load_study_allocation(study_case_allocation)

    else:
        study_case_allocation = create_allocation(study_case_identifier)


    return study_case_allocation

def get_study_case_allocation(study_case_identifier):
    """
    Load a study case allocation and if server mode is kubernetes, check pod status

    ::param study_case_identifier: study case identifier to the allocation to load
    :type study_case_identifier: int
    :return: sos_trades_api.models.database_models.StudyCaseAllocation
    """
    study_case_allocations = StudyCaseAllocation.query.filter(StudyCaseAllocation.study_case_id == study_case_identifier).all()
    study_case_allocation = None
    if len(study_case_allocations) > 0:
        study_case_allocation = study_case_allocations[0]
        try:
            study_case_allocation.status = get_allocation_status(study_case_allocation.kubernetes_pod_name)
        except Exception as exc:
            study_case_allocation.status = StudyCaseAllocation.ERROR
            study_case_allocation.message = str(exc)
    return study_case_allocation


def copy_study(source_study_case_identifier, new_study_identifier, user_identifier):
    """ copy an existing study case with a new name but without loading this study

        :param source_study_case_identifier: identifier of the study case to copy
        :type source_study_case_identifier: str
        :param new_study_identifier: id of the new study case
        :type new_study_identifier: integer
        :param user_identifier:  id user owner of the new study case
        :type user_identifier: integer
        """
    with app.app_context():

        try:
            study_manager_source = StudyCaseManager(source_study_case_identifier)
            new_study_case = StudyCase.query.filter(StudyCase.id == new_study_identifier).first()

            if new_study_case is not None:
                # Copy the last study case execution and then update study_id, creation date and request_by.
                study_execution = StudyCaseExecution.query.filter(
                    StudyCaseExecution.study_case_id == source_study_case_identifier) \
                    .order_by(desc(StudyCaseExecution.id)).first()

                user = User.query.filter(User.id == user_identifier).first()

                if study_execution is not None:

                    if study_execution.execution_status == StudyCaseExecution.RUNNING \
                            or study_execution.execution_status == StudyCaseExecution.STOPPED \
                            or study_execution.execution_status == StudyCaseExecution.PENDING:
                        status = StudyCaseExecution.NOT_EXECUTED
                    else:
                        status = study_execution.execution_status

                    new_study_execution = StudyCaseExecution()
                    new_study_execution.study_case_id = new_study_identifier
                    new_study_execution.execution_status = status
                    new_study_execution.execution_type = study_execution.execution_type
                    new_study_execution.requested_by = user.username

                    db.session.add(new_study_execution)
                    db.session.flush()

                    new_study_case.current_execution_id = new_study_execution.id
                    db.session.add(new_study_case)
                    db.session.commit()

        except Exception as ex:
            db.session.rollback()
            raise ex

        # Copy of study data sources from the study source_study_case_identifier to study new study
        try:
            study_case_manager = StudyCaseManager(str(new_study_identifier))

            # Copy dm.pkl in the new
            study_case_manager.copy_pkl_file(DataSerializer.pkl_filename, study_case_manager, study_manager_source)

            # Copy disciplines_status.pkl in the new directory
            study_case_manager.copy_pkl_file(DataSerializer.disc_status_filename, study_case_manager, study_manager_source)

            # Copy log file from studyExecutionLog
            if study_execution is not None:
                file_path_initial = study_manager_source.raw_log_file_path_absolute()
                # Check if file_path_initial exist
                if os.path.exists(file_path_initial):
                    file_path_final = study_case_manager.raw_log_file_path_absolute()

                    path_folder_final = os.path.dirname(file_path_final)
                    if not os.path.exists(path_folder_final):
                        os.makedirs(path_folder_final)
                    shutil.copyfile(file_path_initial, file_path_final)

            return new_study_case

        except Exception as ex:
            app.logger.error(
                f'Failed to copy study sources from the study {source_study_case_identifier} to study {new_study_identifier} : {ex}')
            raise ex


def edit_study(study_id, new_group_id, new_study_name, user_id):
    """
    Update the group and the study_name for a study case
    :param study_id: id of the study to load
    :type study_id: integer
    :param new_group_id: id of the new group of the study
    :type new_group_id:  integer
    :param new_study_name: new name of the study
    :type new_study_name: string
    :param user_id: id of the current user.
    :type user_id: integer

    """
    study_is_updated = False

    # Check if the study is not in calculation execution
    study_case_execution = StudyCaseExecution.query.filter(StudyCaseExecution.study_case_id == study_id)\
        .order_by(desc(StudyCaseExecution.id)).first()

    if study_case_execution is None or (study_case_execution.execution_status != StudyCaseExecution.RUNNING and
                                        study_case_execution.execution_status != StudyCaseExecution.PENDING):

        # Retrieve study, StudyCaseManager throw an exception if study does not exist
        study_case_manager = StudyCaseManager(study_id)

        update_study_name = study_case_manager.study.name != new_study_name
        update_group_id = study_case_manager.study.group_id != new_group_id
        # ---------------------------------------------------------------
        # First make update operation on data's (database and filesystem)

        # Perform database update
        if update_study_name or update_group_id:
            study_to_update = StudyCase.query.filter(StudyCase.id == study_id).first()
            if study_to_update is not None:
                # Verify if the name already exist in the target group
                study_name_list = StudyCase.query.join(StudyCaseAccessGroup).join(
                    Group).join(GroupAccessUser) \
                    .filter(GroupAccessUser.user_id == user_id) \
                    .filter(Group.id == new_group_id) \
                    .filter(StudyCase.disabled == False).all()

                for study in study_name_list:
                    if study.name == new_study_name:
                        raise InvalidStudy(
                            f'The following study case name "{new_study_name}" already exist in the database for the target group')

                # Retrieve the study group access
                update_group_access = StudyCaseAccessGroup.query \
                    .filter(StudyCaseAccessGroup.study_case_id == study_id) \
                    .filter(StudyCaseAccessGroup.group_id == study_to_update.group_id).first()
                try:
                    if update_study_name:
                        study_to_update.name = new_study_name

                    if update_group_id:

                        study_to_update.group_id = new_group_id

                        if update_group_access is not None:

                            update_group_access.group_id = new_group_id
                            db.session.add(update_group_access)
                            db.session.commit()

                    # Update study last modification
                    new_modification_date = datetime.now().astimezone(timezone.utc).replace(tzinfo=None)
                    if study_to_update.modification_date >= new_modification_date:
                        study_to_update.modification_date = study_to_update.modification_date + timedelta(seconds=5)
                    else:
                        study_to_update.modification_date = new_modification_date

                    db.session.add(study_to_update)
                    db.session.commit()

                except Exception as ex:
                    db.session.rollback()
                    raise ex

                # -----------------------------------------------------------------
                # manage the read only mode file:

                # we don't want the study to be reload in read only before the update is done
                # so we remove the read_only_file if it exists, it will be updated at the end of the reload
                try:
                    study_case_manager.delete_loaded_study_case_in_json_file()
                except BaseException as ex:
                    app.logger.error(
                        f'Study {study_id} updated with name {new_study_name} and group {new_group_id} error for deleting readonly file')

                # If group has change then move file (can only be done after the study 'add')
                if update_group_id:
                    updated_study_case_manager = StudyCaseManager(study_id)
                    try:
                        shutil.move(study_case_manager.dump_directory, updated_study_case_manager.dump_directory)
                    except BaseException as ex:
                        db.session.rollback()
                        raise ex

                study_is_updated = study_to_update.name == new_study_name
                app.logger.info(
                    f'Study {study_id} has been successfully updated with name {new_study_name} and group {new_group_id}')

                return study_is_updated
            else:
                raise InvalidStudy(f'Requested study case (identifier {study_id} does not exist in the database')
    else:
        raise InvalidStudyExecution("This study is running, you cannot edit it during its run.")


def delete_study_cases_and_allocation(studies):
    """
    Delete one or multiple study cases from database and disk
    :param: studies, list of studycase ids to be deleted
    :type: list of integers
    """
    # Verify that we find same number of studies by querying database
    with app.app_context():
        query = StudyCase.query.filter(StudyCase.id.in_(
            studies)).all()
        query_allocations = StudyCaseAllocation.query.filter(StudyCaseAllocation.study_case_id.in_(
            studies)).all()
        pod_names = [allocation.kubernetes_pod_name for allocation in query_allocations]
        if len(query) == len(studies):
            try:
                for sc in query:
                    db.session.delete(sc)
                db.session.commit()
            except Exception as ex:
                db.session.rollback()
                raise ex

            # Once removed from db, remove it from file system
            for study in query:
                folder = StudyCaseManager.get_root_study_data_folder(study.group_id, study.id)
                rmtree(folder, ignore_errors=True)

            delete_study_server_services_and_deployments(pod_names)


            return f'All the studies (identifier(s) {studies}) have been deleted in the database'
        else:
            raise InvalidStudy(f'Unable to find all the study cases to delete in the database, '
                               f'please refresh your study cases list')


def get_user_shared_study_case(user_identifier: int):
    """
    Retrieve all the study cases shared with the user

    :param user_identifier: user identifier for which available study will be extracted
    :type user_identifier: int
    :return: sos_trades_api.models.database_models.StudyCase
    """

    result = []
    study_case_access = StudyCaseAccess(user_identifier)

    all_user_studies = study_case_access.user_study_cases

    if len(all_user_studies) > 0:

        # Sort study using creation date
        all_user_studies = sorted(
            all_user_studies, key=lambda res: res.creation_date, reverse=True
        )

        # Apply Ontology
        processes_metadata = []
        repositories_metadata = []

        # Iterate through study to aggregate needed information's
        for user_study in all_user_studies:

            # Manage gathering of all data needed for the ontology request
            process_key = f'{user_study.repository}.{user_study.process}'
            if process_key not in processes_metadata:
                processes_metadata.append(process_key)

            repository_key = user_study.repository

            if repository_key not in repositories_metadata:
                repositories_metadata.append(repository_key)

        process_metadata = load_processes_metadata(processes_metadata)
        repository_metadata = load_repositories_metadata(repositories_metadata)

        # Get all study identifier
        all_study_identifier = [user_study.id for user_study in all_user_studies]

        # Retrieve all favorite study
        all_favorite_studies = (
            UserStudyFavorite.query.filter(
                UserStudyFavorite.study_case_id.in_(all_study_identifier)
            )
            .filter(UserStudyFavorite.user_id == user_identifier)
            .all()
        )
        all_favorite_studies_identifier = [
            favorite_study.study_case_id for favorite_study in all_favorite_studies
        ]

        # Retrieve all last studies opened
        all_last_studies_opened = (
            UserLastOpenedStudy.query.filter(UserLastOpenedStudy.study_case_id.in_(all_study_identifier))
            .filter(UserLastOpenedStudy.user_id == user_identifier)
            .all()
        )
        all_last_studies_opened_identifier = [
            last_study.study_case_id for last_study in all_last_studies_opened
        ]

        # Get all related study case execution id
        all_study_case_execution_identifiers = [
            user_study.current_execution_id
            for user_study in filter(
                lambda s: s.current_execution_id is not None, all_user_studies
            )
        ]
        all_study_case_execution = StudyCaseExecution.query.filter(
            StudyCaseExecution.id.in_(all_study_case_execution_identifiers)
        ).all()

        # Final loop to update study dto
        for user_study in all_user_studies:

            # Update ontology display name
            user_study.apply_ontology(process_metadata, repository_metadata)

            # Manage favorite study list
            if user_study.id in all_favorite_studies_identifier:
                user_study.is_favorite = True

            # Manage last study opened list
            if user_study.id in all_last_studies_opened_identifier:
                for last_study_opened in all_last_studies_opened:
                    if last_study_opened.study_case_id == user_study.id:
                        user_study.opening_date = last_study_opened.opening_date

                user_study.is_last_study_opened = True

            # Manage execution status
            study_case_execution = list(
                filter(
                    lambda sce: sce.study_case_id == user_study.id,
                    all_study_case_execution,
                )
            )
            if study_case_execution is None or len(study_case_execution) == 0:
                user_study.execution_status = StudyCaseExecution.NOT_EXECUTED
            else:
                user_study.execution_status = study_case_execution[0].execution_status

        result = sorted(all_user_studies, key=lambda res: res.is_favorite, reverse=True)

    return result


def get_change_file_stream(notification_identifier, parameter_key):
    """
    Get the File from a change notification parameter

    :param notification_identifier: notification identifier to look
    :type notification_identifier: int
    :param parameter_key: parameter for which changes will be extracted
    :type parameter_key: str
    :return: BytesIO
    """

    change = (
        StudyCaseChange.query.filter(
            StudyCaseChange.notification_id == notification_identifier
        )
        .filter(StudyCaseChange.variable_id == parameter_key)
        .first()
    )

    if change is not None:
        if change.old_value_blob is not None:
            return BytesIO(change.old_value_blob)

    raise InvalidFile(f'Error, cannot retrieve change file {parameter_key}.csv')


def get_study_case_notifications(study_identifier):
    """
    Get study case notification list

    :param study_identifier: study identifier to look
    :type study_identifier: int
    :return: sos_trades_api.models.database_models.Notification[]
    """
    notification_list = []

    with app.app_context():

        notification_query = (
            Notification.query.filter(Notification.study_case_id == study_identifier)
            .order_by(Notification.created.desc())
            .all()
        )

        if len(notification_query) > 0:
            for notif in notification_query:
                new_notif = StudyNotification(
                    notif.id,
                    notif.created,
                    notif.author,
                    notif.type,
                    notif.message,
                    [],
                )
                if notif.type == UserCoeditionAction.SAVE:
                    changes_query = (
                        StudyCaseChange.query.filter(
                            StudyCaseChange.notification_id == notif.id
                        )
                        .order_by(StudyCaseChange.last_modified.desc())
                        .all()
                    )

                    if len(changes_query) > 0:
                        notif_changes = []
                        for ch in changes_query:
                            new_change = StudyCaseChange()
                            new_change.id = ch.id
                            new_change.notification_id = notif.id
                            new_change.variable_id = ch.variable_id
                            new_change.variable_type = ch.variable_type
                            new_change.change_type = ch.change_type
                            new_change.new_value = isevaluatable(ch.new_value)
                            new_change.old_value = isevaluatable(ch.old_value)
                            new_change.old_value_blob = ch.old_value_blob
                            new_change.last_modified = ch.last_modified
                            notif_changes.append(new_change)

                        new_notif.changes = notif_changes

                notification_list.append(new_notif)

        return notification_list


def get_user_authorised_studies_for_process(
    user_identifier, process_name, repository_name
):
    """
    Retrieve all the study cases shared with the user for the selected process and repository

    :param user_identifier: user identifier use to filter available study case
    :type user_identifier: int
    :param process_name: process name use to filter study case
    :type process_name: str
    :param repository_name: repository name that host process
    :type repository_name: str
    :return: sos_trades_api.models.study_case_dto.StudyCaseDto
    """

    result = []
    study_case_access = StudyCaseAccess(user_identifier)
    all_user_studies = study_case_access.get_study_cases_authorised_from_process(
        process_name, repository_name
    )

    if len(all_user_studies) > 0:
        # Apply Ontology
        processes_metadata = [f'{repository_name}.{process_name}']
        repositories_metadata = [repository_name]

        process_metadata = load_processes_metadata(processes_metadata)
        repository_metadata = load_repositories_metadata(repositories_metadata)

        for sc in all_user_studies:
            new_study = StudyCaseDto(sc)
            new_study.apply_ontology(process_metadata, repository_metadata)
            result.append(new_study)

    return result


def study_case_logs(study_case_identifier):
    """
    Retrieve study case logs from database for a given study case

    :param study_case_identifier: study case identifier for which logs will be retrieved
    :type study_case_identifier: int
    :return: sos_trades_api.models.database_models.StudyCaseLog[]
    """

    if study_case_identifier is not None:
        result = []
        try:
            result = (
                StudyCaseLog.query.filter(
                    StudyCaseLog.study_case_id == study_case_identifier
                )
                .order_by(StudyCaseLog.id)
                .limit(200)
                .all()
            )
        except Exception as ex:
            print(ex)
        finally:
            return result
    else:
        raise InvalidStudy(
            f'Requested study case (identifier {study_case_identifier} does not exist in the database'
        )


def get_raw_logs(study_case_identifier):
    """
    Return the location of the raw logs file path

    :param study_case_identifier: study identifier to the log file to retrieve
    :type study_case_identifier: int
    :return: raw log file path or empty string
    """

    study = StudyCaseManager(study_case_identifier)

    file_path = ''

    if study is not None:
        file_path = study.raw_log_file_path_absolute()

    return file_path


def load_study_case_preference(study_case_identifier, user_identifier):
    """
    Load study preferences for the given user

    :param study_case_identifier: study case identifier corresponding to the requested preference
    :type study_case_identifier: int
    :param user_identifier: user identifier corresponding to the requested preference
    :type user_identifier: int

    :return: preference dictionary
    """

    result = {}

    with app.app_context():
        preferences = UserStudyPreference.query.filter(
            and_(
                UserStudyPreference.user_id == user_identifier,
                UserStudyPreference.study_case_id == study_case_identifier,
            )
        ).all()

        if len(preferences) > 0:
            preference = preferences[0].preference

            if len(preference) > 0:
                result = json.loads(preference)

    return result


def save_study_case_preference(study_case_identifier, user_identifier, preference):
    """
    Load study preferences for the given user

    :param study_case_identifier: study identifier corresponding to the requested preference
    :type study_case_identifier: int
    :param user_identifier: user identifier corresponding to the requested preference
    :type user_identifier: int
    :param preference: user study preference
    :type preference: int
    """

    result = {}

    with app.app_context():
        preferences = UserStudyPreference.query.filter(
            and_(
                UserStudyPreference.user_id == user_identifier,
                UserStudyPreference.study_case_id == study_case_identifier,
            )
        ).all()

        current_preference = None
        if len(preferences) > 0:
            current_preference = preferences[0]
            current_preference.preference = json.dumps(preference)
        else:
            current_preference = UserStudyPreference()
            current_preference.user_id = user_identifier
            current_preference.study_case_id = study_case_identifier
            current_preference.preference = json.dumps(preference)

        db.session.add(current_preference)
        db.session.commit()

    return result


def set_user_authorized_execution(study_case_identifier, user_identifier):
    """
    Save the user authorized for execution of a study case

    :param study_case_identifier: identifier of the study case
    :type study_case_identifier: int
    :param user_identifier: id of the user
    :type user_identifier: int
    """
    # Retrieve study case with user authorised for execution
    study_case_loaded = StudyCase.query.filter(
        StudyCase.id == study_case_identifier
    ).first()

    if study_case_loaded is not None:
        # Update Study case user id authorised
        study_case_loaded.user_id_execution_authorised = user_identifier
        db.session.add(study_case_loaded)
        db.session.commit()
    else:
        raise InvalidStudy(
            f'Unable to find in database the study case with id {study_case_identifier}'
        )

    return 'You successfully claimed Execution ability'


def add_favorite_study_case(study_case_identifier, user_identifier):
    """
    Create and save a new favorite study case for a user

    :param study_case_identifier: id of the study_case
    :type study_case_identifier: int
    :param user_identifier: user who added a favorite study
    :type user_identifier: int

    """

    favorite_study = (
        UserStudyFavorite.query.filter(UserStudyFavorite.user_id == user_identifier)
        .filter(UserStudyFavorite.study_case_id == study_case_identifier)
        .first()
    )

    # Creation of a favorite study
    if favorite_study is None:
        new_favorite_study = UserStudyFavorite()
        new_favorite_study.study_case_id = study_case_identifier
        new_favorite_study.user_id = user_identifier

        db.session.add(new_favorite_study)
        db.session.commit()

        return new_favorite_study

    else:
        study_case = (
            StudyCase.query.filter(StudyCase.id == study_case_identifier)
            .filter(UserStudyFavorite.study_case_id == study_case_identifier)
            .first()
        )
        raise InvalidStudy(
            f'The study - {study_case.name} - is already in your favorite studies'
        )


def remove_favorite_study_case(study_case_identifier, user_identifier):
    """
    Remove a favorite study case for a user

    :param study_case_identifier: identifier of the study_case
    :type study_case_identifier: int
    :param user_identifier: user who removed the favorite study
    :type user_identifier: int
    """

    # Get the study-case thanks to study_id into UserFavoriteStudy
    study_case = (
        StudyCase.query.filter(StudyCase.id == study_case_identifier)
        .filter(UserStudyFavorite.study_case_id == study_case_identifier)
        .first()
    )

    favorite_study = (
        UserStudyFavorite.query.filter(UserStudyFavorite.user_id == user_identifier)
        .filter(UserStudyFavorite.study_case_id == study_case_identifier)
        .first()
    )

    if favorite_study is not None:
        try:
            db.session.delete(favorite_study)
            db.session.commit()

        except Exception as ex:
            db.session.rollback()
            raise ex
    else:
        raise InvalidStudy(f'You cannot remove a study that is not in your favorite study')

    return f'The study, {study_case.name}, has been removed from favorite study.'


def add_last_opened_study_case(study_case_identifier, user_identifier):
    """
    Create and save a new opened study case for a user

    :param study_case_identifier: id of the study_case
    :type study_case_identifier: int
    :param user_identifier: user who opened the study
    :type user_identifier: int

    """
    with app.app_context():

        try:
            user_last_opened_studies = (
                UserLastOpenedStudy.query.filter(UserLastOpenedStudy.user_id == user_identifier)
                .all()
            )
            if len(user_last_opened_studies) == 0:
                # Creation of a new opened study
                new_last_opened_study = UserLastOpenedStudy()
                new_last_opened_study.study_case_id = study_case_identifier
                new_last_opened_study.user_id = user_identifier

                db.session.add(new_last_opened_study)
                db.session.commit()

            else:
                last_studies_opened = {}
                for last_opened_study in user_last_opened_studies:
                    last_studies_opened[last_opened_study.study_case_id] = last_opened_study

                # Check if study is already in list of last opened studies
                if study_case_identifier in last_studies_opened:
                    last_opened_study = last_studies_opened.get(study_case_identifier)
                    last_opened_study.opening_date = datetime.now().astimezone(timezone.utc).replace(tzinfo=None)
                    db.session.add(last_opened_study)
                    db.session.flush()

                else:
                    if len(user_last_opened_studies) >= 5:
                        sorted_list = sorted(user_last_opened_studies, key=lambda res: res.opening_date)
                        db.session.delete(sorted_list[0])
                        db.session.flush()

                        # Creation of a new opened study
                    new_last_opened_study = UserLastOpenedStudy()
                    new_last_opened_study.study_case_id = study_case_identifier
                    new_last_opened_study.user_id = user_identifier
                    db.session.add(new_last_opened_study)
                    db.session.flush()

                db.session.commit()

        except Exception as ex:
            db.session.rollback()
            app.logger.error(
                f'Study {study_case_identifier} could not be saved in the last open studies : {ex}')
            raise ex


<|MERGE_RESOLUTION|>--- conflicted
+++ resolved
@@ -47,12 +47,9 @@
     Group,
     GroupAccessUser,
     AccessRights,
-<<<<<<< HEAD
-    StudyCaseAllocation, User
-=======
-    StudyCaseAllocation,
+    StudyCaseAllocation, 
+    User,
     UserLastOpenedStudy
->>>>>>> 7934e37a
 )
 from sos_trades_api.models.study_case_dto import StudyCaseDto
 from sos_trades_api.controllers.sostrades_data.ontology_controller import (
