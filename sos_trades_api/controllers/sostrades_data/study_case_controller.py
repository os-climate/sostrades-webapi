--- conflicted
+++ resolved
@@ -425,15 +425,9 @@
     """
     # Verify that we find same number of studies by querying database
     with app.app_context():
-<<<<<<< HEAD
         query = StudyCase.query.filter(StudyCase.id.in_(
             studies)).all()
         
-=======
-        query = StudyCase.query.filter(StudyCase.id.in_(studies)).all()
-        query_allocations = StudyCaseAllocation.query.filter(StudyCaseAllocation.study_case_id.in_(studies)).all()
-        pod_names = [allocation.kubernetes_pod_name for allocation in query_allocations]
->>>>>>> 05f8c232
         if len(query) == len(studies):
             pod_allocations = []
             study_list = []
@@ -441,17 +435,11 @@
                 for sc in query:
                     study_list.append(sc)
                     db.session.delete(sc)
-<<<<<<< HEAD
 
                 # delete allocations
                 pod_allocations = PodAllocation.query.filter(PodAllocation.identifier.in_(studies)).filter(PodAllocation.pod_type == PodAllocation.TYPE_STUDY).all()
                 delete_study_server_services_and_deployments(pod_allocations)
                 # delete studies
-=======
-                    # Don't make app.logger requests while commiting a transaction as it may interfere
-                    # With database logging
-                    # app.logger.info(f"The study '{sc.id}' on group '{sc.group_id}', has been pushed to be deleted")
->>>>>>> 05f8c232
                 db.session.commit()
                 app.logger.info(f"Deletion of studies ({','.join(str(study) for study in studies)}) has been successfully commited")
             except Exception as ex:
@@ -465,11 +453,6 @@
                 folder = StudyCaseManager.get_root_study_data_folder(study.group_id, study.id)
                 rmtree(folder, ignore_errors=True)
 
-<<<<<<< HEAD
-=======
-            delete_study_server_services_and_deployments(pod_names)
-
->>>>>>> 05f8c232
             return f'All the studies (identifier(s) {studies}) have been deleted in the database'
         else:
             raise InvalidStudy(f'Unable to find all the study cases to delete in the database, '
@@ -518,28 +501,14 @@
             if user_study.creation_status != StudyCase.CREATION_DONE:
                 allocation = get_study_case_allocation(user_study.id)
                 # deal with error cases:
-<<<<<<< HEAD
-                if allocation is None:
-                    app.logger.error(f"The study '{user_study.id}' has not an allocation but his status is not done")
-                else:
-                    if allocation.pod_status != PodAllocation.RUNNING and user_study.creation_status == StudyCase.CREATION_IN_PROGRESS:
-                        user_study.creation_status = StudyCase.CREATION_ERROR
-                        user_study.error = "An error occured while creation, please reload the study to finalize the creation"
-                    elif allocation.pod_status == PodAllocation.PENDING:
-                        if datetime.now() - allocation.creation_date > timedelta(minutes=1):
-                            app.logger.info(f"time for loading study pod: {datetime.now() - allocation.creation_date}")
-                            user_study.creation_status = StudyCase.CREATION_ERROR
-                            user_study.error = "Waiting for a study pod to end the creation of the study, may need to be reloaded"
-=======
-                if allocation is None or (allocation.status != StudyCaseAllocation.DONE and user_study.creation_status == StudyCase.CREATION_IN_PROGRESS):
+                if allocation is None or (allocation.pod_status != PodAllocation.RUNNING and user_study.creation_status == StudyCase.CREATION_IN_PROGRESS):
                     user_study.creation_status = StudyCase.CREATION_ERROR
                     user_study.error = "An error occured while creation, please reload the study to finalize the creation"
-                elif allocation.status == StudyCaseAllocation.PENDING:
+                elif allocation.pod_status == PodAllocation.PENDING:
                     if datetime.now() - allocation.creation_date > timedelta(minutes=1):
                         app.logger.info(f"time for loading study pod: {datetime.now() - allocation.creation_date}")
                         user_study.creation_status = StudyCase.CREATION_ERROR
                         user_study.error = "Waiting for a study pod to end the creation of the study, may need to be reloaded"
->>>>>>> 05f8c232
 
         process_metadata = load_processes_metadata(processes_metadata)
         repository_metadata = load_repositories_metadata(repositories_metadata)
