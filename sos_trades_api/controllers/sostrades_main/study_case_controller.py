--- conflicted
+++ resolved
@@ -147,15 +147,9 @@
                         target=study_case_manager_loading_from_usecase_data,
                         args=(study_case_manager, False, False, study_case.repository, study_case.process, reference)).start()
 
-<<<<<<< HEAD
-        if study_case_manager.has_error:
+        if study_case_manager.load_status == LoadStatus.IN_ERROR:
             raise Exception(study_case_manager.error_message)
         loaded_study_case = LoadedStudyCase(study_case_manager, False, False, user_id)
-=======
-        if study_manager.load_status == LoadStatus.IN_ERROR:
-            raise Exception(study_manager.error_message)
-        loaded_study_case = LoadedStudyCase(study_manager, False, False, user_id)
->>>>>>> fc6e9473
 
         process_metadata = load_processes_metadata(
             [f'{loaded_study_case.study_case.repository}.{loaded_study_case.study_case.process}'])
