'''
Copyright 2022 Airbus SAS
Modifications on 2023/08/30-2024/06/24 Copyright 2023 Capgemini

Licensed under the Apache License, Version 2.0 (the "License");
you may not use this file except in compliance with the License.
You may obtain a copy of the License at

    http://www.apache.org/licenses/LICENSE-2.0

Unless required by applicable law or agreed to in writing, software
distributed under the License is distributed on an "AS IS" BASIS,
WITHOUT WARRANTIES OR CONDITIONS OF ANY KIND, either express or implied.
See the License for the specific language governing permissions and
limitations under the License.
'''
import importlib.util
import os
import shutil
import sys
import threading
import traceback
from datetime import datetime, timezone
from os import remove
from os.path import join
from shutil import rmtree
from tempfile import gettempdir

import pandas as pd
from numpy import array
from sostrades_core.datasets.dataset_mapping import (
    DatasetsMapping,
    DatasetsMappingException,
)
from sostrades_core.execution_engine.data_manager import DataManager
from sostrades_core.execution_engine.proxy_discipline import ProxyDiscipline
from sostrades_core.tools.proc_builder.process_builder_parameter_type import (
    ProcessBuilderParameterType,
)
from sostrades_core.tools.rw.load_dump_dm_data import DirectLoadDump
from sostrades_core.tools.tree.deserialization import isevaluatable
from sostrades_core.tools.tree.serializer import DataSerializer
from sostrades_core.tools.tree.treenode import TreeNode
from sqlalchemy import desc
from werkzeug.utils import secure_filename

from sos_trades_api.config import Config
from sos_trades_api.controllers.error_classes import (
    InvalidFile,
    InvalidStudy,
    StudyCaseError,
)
from sos_trades_api.controllers.sostrades_data.calculation_controller import (
    calculation_status,
)
from sos_trades_api.controllers.sostrades_data.ontology_controller import (
    load_processes_metadata,
    load_repositories_metadata,
)
from sos_trades_api.controllers.sostrades_data.study_case_controller import (
    add_last_opened_study_case,
)
from sos_trades_api.models.database_models import (
    AccessRights,
    PodAllocation,
    ReferenceStudy,
    StudyCase,
    StudyCaseChange,
    StudyCaseExecution,
)
from sos_trades_api.models.loaded_study_case import LoadedStudyCase, LoadStatus
from sos_trades_api.server.base_server import app, db, study_case_cache
from sos_trades_api.tools.active_study_management.active_study_management import (
    check_studies_last_active_date,
    delete_study_last_active_file,
    save_study_last_active_date,
)
from sos_trades_api.tools.allocation_management.allocation_management import (
    delete_study_server_services_and_deployments,
)
from sos_trades_api.tools.coedition.coedition import (
    CoeditionMessage,
    UserCoeditionAction,
    add_change_db,
    add_notification_db,
)
from sos_trades_api.tools.data_graph_validation.data_graph_validation import (
    invalidate_namespace_after_save,
)
from sos_trades_api.tools.loading.loading_study_and_engine import (
    study_case_manager_export_from_dataset_mapping,
    study_case_manager_loading,
    study_case_manager_loading_from_reference,
    study_case_manager_loading_from_study,
    study_case_manager_loading_from_usecase_data,
    study_case_manager_update,
    study_case_manager_update_from_dataset_mapping,
)
from sos_trades_api.tools.loading.study_case_manager import StudyCaseManager
from sos_trades_api.tools.study_management.study_management import (
    check_read_only_mode_available,
    clean_read_only_file,
    get_file_stream,
)

"""
Study case Functions
"""

"""
background loading section
"""


def load_or_create_study_case(study_case_identifier):
    """
    Check creation status in database, if not_started: create the studycase, else load it
    Check creation status in database, if creation not_started: create the studycase, else load it
    :param study_case_identifier: study id to load or create
    :type study_case_identifier: integer
    """
    with app.app_context():

        # get the study_case in database (created on data server side)
        study_case = StudyCase.query.filter(StudyCase.id.like(study_case_identifier)).first()
        # if the study is not loaded and the creation is not started or finished, create the study
        if study_case.creation_status != StudyCase.CREATION_DONE and study_case.creation_status != ProxyDiscipline.STATUS_DONE:
            study_case_manager = study_case_cache.get_study_case(study_case_identifier, False)

            study_case_manager.study.creation_status = StudyCase.CREATION_IN_PROGRESS
            study_case.creation_status = StudyCase.CREATION_IN_PROGRESS
            db.session.add(study_case)
            db.session.commit()
            # check if it is a from a copy or an usecase
            if study_case_manager.study.from_type == StudyCase.FROM_STUDYCASE:
                # if it is a copy, get the source study in database
                source_id = int(study_case_manager.study.reference)
                source_study_case = StudyCase.query.filter(StudyCase.id == source_id).first()
                # check that the source study is created, if not raise an error
                if source_study_case is not None and (source_study_case.creation_status != StudyCase.CREATION_DONE and source_study_case.creation_status != ProxyDiscipline.STATUS_DONE):
                    study_case = StudyCase.query.filter(StudyCase.id == study_case_identifier).first()
                    db.session.delete(study_case)
                    db.session.commit()
                    raise InvalidStudy("Source study case is not completely created. Load it again then copy it.")
                # copy the study from the source study
                _copy_study_case(study_case_identifier, source_id)
            else:
                # create the study case with all info in database
                _create_study_case(study_case_identifier, study_case_manager.study.reference, study_case_manager.study.from_type)
        else:
            # load the study case as it has already been created
            load_study_case(study_case_identifier)


def load_study_case(study_id, reload=False):
    """
    load study case in background and reload if asked
    :params: study_id, id of the study to load
    :type: integer
    :params: study_access_right, information about the access right needed for the study
    :type: AccessRights enum
    :params: user_id, user id that want to access the study (to get preferences)
    :type: integer
    :params: reload, indicates if the study must be reloaded, false by default
    :type: boolean
    """
    study_manager = study_case_cache.get_study_case(study_id, False)

    if reload:
        study_manager.study_case_manager_reload_backup_files()
        study_manager.reset()

    _launch_load_study_in_background(study_manager, False, False)


def light_load_study_case(study_id, reload=False):
    """
    Launch only the load study in cache
    :params: study_id, id of the study to load
    :type: integer
    :params: study_access_right, information about the access right needed for the study
    :type: AccessRights enum
    """
    study_manager = study_case_cache.get_study_case(study_id, False)
    study_manager.detach_logger()
    if reload:
        study_manager.study_case_manager_reload_backup_files()
        study_manager.reset()

    if study_manager.load_status == LoadStatus.NONE:
        study_case_manager_loading(study_manager, False, False)

    study_manager.attach_logger()
    return study_manager


# END BACKGROUND LOADING FUNCTION section


def get_study_case(user_id, study_case_identifier, study_access_right=None):
    """
    get a loaded studycase in read only if needed or not, launch load_or_create if it is not in cache

    """
    with app.app_context():
        # check if the study needs to be created or needs reload
        load_or_create_study_case(study_case_identifier)

        study_case_manager = study_case_cache.get_study_case(study_case_identifier, False)
        study_case = StudyCase.query.filter(StudyCase.id == study_case_identifier).first()

        # check there was no error during loading
        if study_case_manager.load_status == LoadStatus.IN_ERROR:
            raise InvalidStudy(study_case_manager.error_message)

        # check access to data with user rights
        read_only = study_access_right == AccessRights.COMMENTER
        no_data = study_access_right == AccessRights.RESTRICTED_VIEWER

        loaded_study_case = None
        # get execution status
        study_case = StudyCase.query.filter(StudyCase.id == study_case_identifier).first()
        study_case_execution = StudyCaseExecution.query.filter(
            StudyCaseExecution.id == study_case.current_execution_id).first()
       
        # get loaded study in edition mode or if there was a problem with read_only mode
        if loaded_study_case is None:

            loaded_study_case = LoadedStudyCase(study_case_manager, no_data, read_only, user_id)
            # update access rights
            if study_access_right == AccessRights.MANAGER:
                loaded_study_case.study_case.is_manager = True
            elif study_access_right == AccessRights.CONTRIBUTOR:
                loaded_study_case.study_case.is_contributor = True
            elif study_access_right == AccessRights.COMMENTER:
                loaded_study_case.study_case.is_commenter = True
            else:
                loaded_study_case.study_case.is_restricted_viewer = True

            if study_case_manager.load_status == LoadStatus.LOADED:
                # update ontology
                process_metadata = load_processes_metadata(
                    [f"{loaded_study_case.study_case.repository}.{loaded_study_case.study_case.process}"])

                repository_metadata = load_repositories_metadata(
                    [loaded_study_case.study_case.repository])

                loaded_study_case.study_case.apply_ontology(
                    process_metadata, repository_metadata)

                # get execution status
                study_case = StudyCase.query.filter(StudyCase.id == study_case_identifier).first()
                study_case_execution = StudyCaseExecution.query.filter(
                    StudyCaseExecution.id == study_case.current_execution_id).first()
                if study_case_execution is not None:
                    loaded_study_case.study_case.execution_status = study_case_execution.execution_status
                    loaded_study_case.study_case.last_memory_usage = study_case_execution.memory_usage
                    loaded_study_case.study_case.last_cpu_usage = study_case_execution.cpu_usage

                loaded_study_case.study_case.has_read_only_file = check_read_only_mode_available(study_case_identifier)

        # Add this study in last study opened in database
        add_last_opened_study_case(study_case_identifier, user_id)

    # return study case in read only mode, loaded or with loading status in progress
    return loaded_study_case


def get_study_load_status(study_id):
    """
    Check study case is in cache and return its status
    """
    is_loaded = study_case_cache.is_study_case_cached(study_id)
    status = LoadStatus.NONE
    if is_loaded:
        study_manager = study_case_cache.get_study_case(study_id, False, False)
        status = study_manager.load_status

    return status


def _create_study_case(study_case_identifier, reference, from_type=None):
    """
    Create a study case for the user, adding reference data if specified, then launch loading in background from reference or usecase
    """
    status = StudyCaseExecution.NOT_EXECUTED

    try:

        study_case_manager = study_case_cache.get_study_case(study_case_identifier, False)

        study_case = None
        with app.app_context():
            study_case = StudyCase.query.filter(StudyCase.id == study_case_identifier).first()

            if from_type == StudyCase.FROM_REFERENCE:
                # Get reference path
                reference_path = f"{study_case.repository}.{study_case.process}.{reference}"

                # Generate execution status
                reference_study = ReferenceStudy.query.filter(ReferenceStudy.name == reference) \
                    .filter(ReferenceStudy.reference_path == reference_path).first()
                if reference_study is not None:
                    status = reference_study.execution_status

                    if reference_study.execution_status == ReferenceStudy.UNKNOWN:
                        status = StudyCaseExecution.NOT_EXECUTED

                    new_study_case_execution = StudyCaseExecution()
                    new_study_case_execution.study_case_id = study_case.id
                    new_study_case_execution.execution_status = status
                    new_study_case_execution.creation_date = datetime.now().astimezone(timezone.utc).replace(
                        tzinfo=None)
                    new_study_case_execution.requested_by = "reference"
                    db.session.add(new_study_case_execution)
                    db.session.commit()
                    study_case.current_execution_id = new_study_case_execution.id
                    db.session.add(study_case)
                    db.session.commit()

            # Persist data using the current persistence strategy
            study_case_manager.dump_data(study_case_manager.dump_directory)
            study_case_manager.dump_disciplines_data(
                study_case_manager.dump_directory)

            # Loading data for study created empty
            if reference is None:
                study_case.creation_status = StudyCase.CREATION_DONE
                db.session.add(study_case)
                db.session.commit()
                study_case_manager.load_status = LoadStatus.LOADED
                study_case_manager.n2_diagram = {}
                study_case_manager.execution_engine.dm.treeview = None
                study_case_manager.execution_engine.get_treeview(False, False)

            # Adding reference data and loading study data
            elif from_type == StudyCase.FROM_REFERENCE:

                reference_basepath = Config().reference_root_dir

                db.session.add(study_case)
                # Build reference folder base on study process name and
                # repository
                reference_folder = join(reference_basepath, study_case.repository, study_case.process, reference)

                # Get ref generation ID associated to this ref
                reference_identifier = f"{study_case.repository}.{study_case.process}.{reference}"

                if study_case_manager.load_status != LoadStatus.IN_PROGESS and study_case_manager.load_status != LoadStatus.LOADED:
                    study_case_manager.load_status = LoadStatus.IN_PROGESS

                    # Set creation is done
                    study_case.creation_status = StudyCase.CREATION_DONE
                    db.session.add(study_case)
                    db.session.commit()
                    # Then load data
                    threading.Thread(
                        target=study_case_manager_loading_from_reference,
                        args=(study_case_manager, False, False, reference_folder, reference_identifier)).start()

            elif from_type == "UsecaseData":

                db.session.add(study_case)
                if study_case_manager.load_status == LoadStatus.NONE:
                    study_case_manager.load_status = LoadStatus.IN_PROGESS
                    # Then load data
                    threading.Thread(
                        target=study_case_manager_loading_from_usecase_data,
                        args=(study_case_manager, False, False, study_case.repository, study_case.process, reference)).start()

            # Update cache modification date and release study
            study_case_cache.update_study_case_modification_date(study_case.id, study_case.modification_date)
    except:
        exc_type, exc_value, exc_traceback = sys.exc_info()
        study_case_manager.set_error(
            "".join(traceback.format_exception(exc_type, exc_value, exc_traceback)), True)

        # Then propagate exception
        raise InvalidStudy(study_case_manager.error_message)


def _copy_study_case(study_id, source_study_case_identifier):
    """
    copy an existing study case with a new name
    :param study_id: study case identifier to modify
    :type study_id:  integer
    :param source_study_case_identifier: identifier of the study case to copy
    :type source_study_case_identifier: int

    """
    with app.app_context():
        study_manager_source = study_case_cache.get_study_case(source_study_case_identifier, False)

        # Copy the last study case execution and then update study_id, creation
        # date and request_by.
        study_execution = StudyCaseExecution.query.filter(StudyCaseExecution.study_case_id == source_study_case_identifier) \
            .order_by(desc(StudyCaseExecution.id)).first()

        status = StudyCaseExecution.NOT_EXECUTED

        study_case = StudyCase.query.filter(StudyCase.id == study_id).first()

        if study_execution is not None:

            if study_execution.execution_status == StudyCaseExecution.RUNNING \
                    or study_execution.execution_status == StudyCaseExecution.STOPPED \
                    or study_execution.execution_status == StudyCaseExecution.PENDING \
                    or study_execution.execution_status == StudyCaseExecution.POD_PENDING:
                status = StudyCaseExecution.NOT_EXECUTED
            else:
                status = study_execution.execution_status

            new_study_execution = StudyCaseExecution()
            new_study_execution.study_case_id = study_case.id
            new_study_execution.execution_status = status
            new_study_execution.execution_type = study_execution.execution_type
            new_study_execution.requested_by = study_execution.requested_by

            db.session.add(new_study_execution)
            db.session.commit()

            study_case.current_execution_id = new_study_execution.id
            db.session.add(study_case)
            db.session.commit()

        try:
            study_manager = study_case_cache.get_study_case(study_case.id, False)

            if study_manager.load_status == LoadStatus.NONE:
                study_manager.load_status = LoadStatus.IN_PROGESS
                threading.Thread(
                    target=study_case_manager_loading_from_study,
                    args=(study_manager, False, False, study_manager_source)).start()

            if study_manager.load_status == LoadStatus.IN_ERROR:
                raise InvalidStudy(study_manager.error_message)

            # Update cache modification date and release study
            study_case_cache.update_study_case_modification_date(
                study_case.id, study_case.modification_date)

            # Copy log file from studyExecutionLog
            if study_execution is not None:
                file_path_initial = study_manager_source.raw_log_file_path_absolute()
                # Check if file_path_initial exist
                if os.path.exists(file_path_initial):
                    file_path_final = study_manager.raw_log_file_path_absolute()

                    # Create a folder if the thread 'study_case_manager_loading_from_study'
                    # does not have time to create it
                    path_folder_final = os.path.dirname(file_path_final)
                    if not os.path.exists(path_folder_final):
                        os.mkdir(path_folder_final)
                    try:
                        shutil.copyfile(file_path_initial, file_path_final)
                    except BaseException as ex:
                        raise ex

        except:

            exc_type, exc_value, exc_traceback = sys.exc_info()
            study_manager.set_error(
                "".join(traceback.format_exception(exc_type, exc_value, exc_traceback)))

            # Then propagate exception
            raise InvalidStudy(study_manager.error_message)

def _launch_load_study_in_background(study_manager,  no_data, read_only):
    """
    Launch only the background thread
    """
    if study_manager.load_status == LoadStatus.NONE:
        study_manager.load_status = LoadStatus.IN_PROGESS
        threading.Thread(
            target=study_case_manager_loading, args=(study_manager, no_data, read_only)).start()

def update_study_parameters_from_datasets_mapping(study_id, user, datasets_mapping, notification_id):
    """
    Configure the study case in the data manager  from a dataset
    :param: study_id, id of the study
    :type: integer
    :param: user, user that did the modification of parameters
    :type: integer
    :param: datasets_mapping, namespace+parameter to connector_id+dataset_id+parameter mapping
    :type: dict
    """
    try:
        # Retrieve study_manager
        study_manager = study_case_cache.get_study_case(study_id, True)

        # Deserialize mapping
        datasets_mapping_deserialized = DatasetsMapping.deserialize(datasets_mapping)

        # Launch load study-case with new parameters from dataset
        if study_manager.load_status != LoadStatus.IN_PROGESS:
            study_manager.clear_error()
            study_manager.load_status = LoadStatus.IN_PROGESS
            threading.Thread(
                target=study_case_manager_update_from_dataset_mapping,
                args=(study_manager, datasets_mapping_deserialized, notification_id),
            ).start()

        if study_manager.load_status == LoadStatus.IN_ERROR:
            raise InvalidStudy(study_manager.error_message)


        # Releasing study
        study_case_cache.release_study_case(study_id)

        # Return logical treeview coming from execution engine
        loaded_study_case = LoadedStudyCase(study_manager, False, False, user.id)

        return loaded_study_case
    except DatasetsMappingException as exception :
        # Releasing study
        study_case_cache.release_study_case(study_id)
        app.logger.exception(
            f"Error when updating in background (from datasets mapping) {study_manager.study.name}:{exception}")
        raise exception
    except Exception as error:
        # Releasing study
        study_case_cache.release_study_case(study_id)
        raise StudyCaseError(error)

def export_study_parameters_from_datasets_mapping(study_id, user, datasets_mapping, notification_id):
    """
    Export study parameters in datasets defined in the mapping file
    :param: study_id, id of the study
    :type: integer
    :param: user, user that did the modification of parameters
    :type: integer
    :param: datasets_mapping, namespace+parameter to connector_id+dataset_id+parameter mapping
    :type: dict
    """
    try:

        # Retrieve study_manager
        study_manager = study_case_cache.get_study_case(study_id, False)

        
        # Launch load study-case with new parameters from dataset
        if notification_id not in study_manager.dataset_export_status_dict.keys():
            
            # check that the study is not loading
            if study_manager.load_status != LoadStatus.IN_PROGESS:
                study_manager.dataset_export_status_dict[notification_id] = LoadStatus.IN_PROGESS
                # Deserialize mapping
                datasets_mapping_deserialized = DatasetsMapping.deserialize(datasets_mapping)

                threading.Thread(
                    target=study_case_manager_export_from_dataset_mapping,
                    args=(study_manager, datasets_mapping_deserialized, notification_id),
                ).start()
            else:
                raise InvalidStudy("study case is currently loading, please retry the export at the end of the loading.")
        # deal with errors
        elif study_manager.dataset_export_status_dict[notification_id]  == LoadStatus.IN_ERROR:
            if notification_id in study_manager.dataset_export_error_dict.keys():
                raise InvalidStudy(study_manager.dataset_export_error_dict[notification_id])
            else:
                raise InvalidStudy("Error while exporting parameters in dataset")

        # return the status of the export
        return study_manager.dataset_export_status_dict.get(notification_id, LoadStatus.NONE)

    except DatasetsMappingException as exception :
        # Releasing study
        study_case_cache.release_study_case(study_id)
        app.logger.exception(
            f"Error when updating in background (from datasets mapping) {study_manager.study.name}:{exception}")
        raise exception
    except Exception as error:
        # Releasing study
        study_case_cache.release_study_case(study_id)
        raise StudyCaseError(error)

def get_dataset_import_error_message(study_id):
    """
    Retrieve study manager dataset load error in cache
    """
    # Retrieve study_manager
    study_manager = study_case_cache.get_study_case(study_id, False)
    return study_manager.dataset_load_error


def get_dataset_export_status(study_id, notification_id):
    """
    Retrieve study manager dataset export status in cache
    """
    # Retrieve study_manager
    study_manager = study_case_cache.get_study_case(study_id, False)
    return study_manager.dataset_export_status_dict.get(notification_id, LoadStatus.NONE)


def get_dataset_export_error_message(study_id, notification_id):
    """
    Retrieve study manager dataset export error in cache
    """
    # Retrieve study_manager
    study_manager = study_case_cache.get_study_case(study_id, False)
    return study_manager.dataset_export_error_dict.get(notification_id, "")


def update_study_parameters(study_id, user, files_list, file_info, parameters_to_save, columns_to_delete):
    """
    Configure the study case in the data manager or dump the study case on disk from a parameters list
    :param: study_id, id of the study
    :type: integer
    :param: user, user that did the modification of parameters
    :type: integer
    :param: files_list, list of files to be modified
    :type: list of file streams
    :param: file_info, list of information of files into files_list
    :type: dictionary with notification change data on each file
    :param: parameters_to_save, list of parameters that changed
    :type: dictionary of parameters data
    """
    user_fullname = f"{user.firstname} {user.lastname}"
    user_department = user.department
    user_id = user.id

    try:
        study_manager = study_case_cache.get_study_case(study_id, True)

        # Create notification
        if parameters_to_save != [] or files_list is not None or columns_to_delete != []:
            # Add notification to database
            new_notification_id = add_notification_db(study_id, user, UserCoeditionAction.SAVE, CoeditionMessage.SAVE)

        if files_list is not None:
            for file in files_list:
                # Converted file stream to a data frame
                # Write temporarly the received file
                tmp_folder = gettempdir()
                file_name = secure_filename(file.filename)
                file_path = join(tmp_folder, file_name)
                file.save(file_path)

                # Create a dataframe from it
                value = pd.read_csv(file_path, na_filter=False)

                # Convert string to Python type if possible (list, tuple,
                # etc..)
                value = value.applymap(isevaluatable)

                # Delete file
                remove(file_path)

                # Check column of dataframe
                column_to_delete_str = ""
                if columns_to_delete:
                    columns_list_from_csv = value.columns.tolist()
                    # Check if the targeted columns are still in the dataframe of the csv
                    contains_all_column = all(column in columns_list_from_csv for column in columns_to_delete)
                    column_to_delete_str = ",".join(columns_to_delete)
                    if contains_all_column:
                        raise ValueError(f'The columns "{column_to_delete_str}" you want to delete are still present in the dataframe')

                # Add file to parameters_to_save
                parameters_to_save.append(
                    {"variableId": file_info[file.filename]["variable_id"],
                     "columnDeleted": column_to_delete_str,
                     "newValue": value,
                     "namespace": file_info[file.filename]["namespace"],
                     "discipline": file_info[file.filename]["discipline"],
                     "changeType": StudyCaseChange.CSV_CHANGE})

                # Retrieving old file value
                old_value_stream = get_file_stream(
                    study_id, file_info[file.filename]["variable_id"])

                old_value_bytes = None
                if old_value_stream is not None:
                    old_value_bytes = old_value_stream.getvalue()

                # Add change to database
                add_change_db(new_notification_id,  # pylint: disable=possibly-used-before-assignment
                              file_info[file.filename]["variable_id"],
                              StudyCaseChange.CSV_CHANGE,
                              column_to_delete_str,
                              StudyCaseChange.CSV_CHANGE,
                              None,
                              None,
                              old_value_bytes,
                              datetime.now(),
                              None,
                              None,
                              None,
                              None,
                              None)

        values = {}
        for parameter in parameters_to_save:
            uuid_param = study_manager.execution_engine.dm.data_id_map[parameter["variableId"]]

            if uuid_param in study_manager.execution_engine.dm.data_dict:
                parameter_dm_data_dict = study_manager.execution_engine.dm.data_dict.get(
                    uuid_param, {})
                value = parameter["newValue"]
                parameter_type = parameter_dm_data_dict["type"]

                if parameter_type == ProxyDiscipline.PROC_BUILDER_MODAL:

                    proc_builder_value = ProcessBuilderParameterType.create(
                        value)

                    if proc_builder_value.has_usecase:
                        if proc_builder_value.has_valid_study_identifier:
                            local_scm = StudyCaseManager(
                                proc_builder_value.usecase_identifier)
                            loaded_values = local_scm.setup_usecase()

                            if len(loaded_values) > 0:
                                proc_builder_value.usecase_data = loaded_values[0]

                        elif proc_builder_value.usecase_type == "Reference":
                            reference_basepath = Config().reference_root_dir

                            # Build reference folder base on study process name and
                            # repository
                            reference_folder = join(
                                reference_basepath, proc_builder_value.process_repository,
                                proc_builder_value.process_name, proc_builder_value.usecase_name)

                            loaded_values = StudyCaseManager.static_load_raw_data(
                                reference_folder, DirectLoadDump())

                            proc_builder_value.usecase_data = loaded_values

                        elif proc_builder_value.usecase_type == "UsecaseData":

                            loaded_values = StudyCaseManager.static_load_raw_usecase_data(
                                proc_builder_value.process_repository,
                                proc_builder_value.process_name,
                                proc_builder_value.usecase_name)

                            proc_builder_value.usecase_data = loaded_values

                    value = proc_builder_value.to_data_manager_dict()

                # If value is dataframe make check about targeted type
                elif isinstance(value, pd.DataFrame):
                    parameter_type = parameter_dm_data_dict["type"]

                    if "array" in parameter_type:
                        # In case of array (mono dimensional) take the dataframe first
                        # column
                        value = value.iloc[:, 0].values
                    if "list" in parameter_type:
                        # In case of array (mono dimensional) take the dataframe first
                        # column
                        value = list(value.iloc[:, 0].values)
                    elif "dict" in parameter_type:
                        # Changes 12/09/20022
                        # Check if it is a "simple" dict or if it has subtype
                        parameter_subtype = parameter_dm_data_dict.get(
                            "subtype_descriptor", {"dict": None})
                        # Case when it is a dict of dataframe (same treatment
                        # as previous df_dict type)
                        if parameter_subtype == {"dict": "dataframe"}:
                            keys = list(set(value["variable"]))
                            columns = list(value.columns)
                            columns.remove("variable")
                            df_dict = {}
                            for key in keys:
                                df_dict[key] = value[columns][value["variable"] == key].reset_index(
                                    drop=True)
                            value = df_dict
                        else:
                            # Other subtype descriptors are not yet handled specifically so they are treated
                            # as simple dict
                            # Converting column to str
                            value["variable"] = value.variable.astype(str)
                            # In case of dict convert the dataframe to dict
                            value = value.set_index("variable")[
                                "value"].to_dict()
                    elif "dataframe_descriptor" in parameter_dm_data_dict.keys() and \
                                parameter_dm_data_dict["dataframe_descriptor"] is not None:

                        df_descriptor = parameter_dm_data_dict["dataframe_descriptor"]
                        if columns_to_delete != []:
                            columns = set(df_descriptor.keys()).intersection(columns_to_delete)
                            if columns is not None:
                                for column in columns:
                                    dataframe_descriptor = df_descriptor.get(column)
                                    if len(dataframe_descriptor) == 4 and dataframe_descriptor[3] is True:
                                        df_descriptor.pop(column)
                                    else:
                                        raise ValueError(f'The column "{column}" is not removable')
                        for colname in df_descriptor.keys():
                            type = df_descriptor[colname]
                            if type[0] == "array":
                                list_array = []
                                for row in list(value[colname]):
                                    list_array.append(array(row))

                                value[colname] = tuple(list_array)
                else:
                    # Add standard parameter change
                    try:
                        add_change_db(new_notification_id,
                                      parameter["variableId"],
                                      parameter_dm_data_dict["type"],
                                      parameter["columnDeleted"],
                                      parameter["changeType"],
                                      str(parameter["newValue"]),
                                      str(parameter["oldValue"]),
                                      None,
                                      datetime.now(),
                                      None,
                                      None,
                                      None,
                                      None,
                                      None)
                    except Exception as error:
                        app.logger.exception(f"Study change database insertion error: {error}")
                values[parameter["variableId"]] = value

                # Invalidate all linked validation discipline
                invalidate_namespace_after_save(study_manager.study.id, user_fullname, user_department,
                                                parameter["namespace"])

        if study_manager.load_status != LoadStatus.IN_PROGESS:
            study_manager.clear_error()
            study_manager.load_status = LoadStatus.IN_PROGESS
            threading.Thread(
                target=study_case_manager_update, args=(study_manager, values, False, False)).start()

        if study_manager.load_status == LoadStatus.IN_ERROR:
            raise InvalidStudy(study_manager.error_message)

        # Releasing study
        study_case_cache.release_study_case(study_id)

        # Return logical treeview coming from execution engine
        loaded_study_case = LoadedStudyCase(
            study_manager, False, False, user_id)

        # Get execution status
        loaded_study_case.study_case.execution_status = StudyCaseExecution.NOT_EXECUTED

        clean_read_only_file(study_id)

        return loaded_study_case

    except Exception as error:
        # Releasing study
        study_case_cache.release_study_case(study_id)

        raise StudyCaseError(error)


def delete_study_cases(studies):
    """
    Delete one or multiple study cases from database and disk
    :param: studies, list of studycase ids to be deleted
    :type: list of integers
    """
    # Verify that we find same number of studies by querying database
    with app.app_context():
        query = StudyCase.query.filter(StudyCase.id.in_(
            studies)).all()

        if len(query) == len(studies):
            try:
                for sc in query:
                    db.session.delete(sc)

                    # Delete study from cache if it exist
                    study_case_cache.delete_study_case_from_cache(sc.id)

                db.session.commit()
            except Exception as ex:
                db.session.rollback()
                raise ex

            # Once removed from db, remove it from file system
            for study in query:
                folder = StudyCaseManager.get_root_study_data_folder(
                    study.group_id, study.id)
                rmtree(folder, ignore_errors=True)

            return f"All the studies (identifier(s) {studies}) have been deleted in the database"
        else:
            raise InvalidStudy("Unable to find all the study cases to delete in the database, "
                               "please refresh your study cases list")


def get_study_data_stream(study_id):
    """
    export data in a zip file and return its path
    :param: study_id, id of the study to export
    :type: integer
    """
    study_manager = study_case_cache.get_study_case(study_id, False)

    try:
        tmp_folder = gettempdir()
        file_name = secure_filename(f"{study_manager.study.name}")
        file_path = join(tmp_folder, file_name)
        zip_path = study_manager.execution_engine.export_data_dict_and_zip(
            file_path)

    except Exception as error:
        raise InvalidFile(
            f"The following study file raise this error while trying to read it : {error}")
    return zip_path


<<<<<<< HEAD
def get_study_dashboard_in_file(study_id):
    """
    check if a dashboard json file exists,
         if true, read dashboard file, and return the json
         if false, return None, it will be checked on client side
     :param: study_id, id of the study to export
     :type: integer
    """
    study_manager = StudyCaseManager(study_id)
    try:
        dashboard = study_manager.read_dashboard_in_json_file()
        if dashboard is not None:
            return dashboard
        else:
            return "null"

    except Exception as error:
        app.logger.error(
            f"Study {study_id} dashboard error while reading file: {error}")
        return "null"

=======
>>>>>>> 2d66d9f1

def get_study_data_file_path(study_id) -> str:
    """
    Return file path where study has stored its data

    :param study_id: id of the study to export
    :type study_id: integer

    """
    study_manager = study_case_cache.get_study_case(study_id, False)

    try:
        data_file_path = study_manager.study_data_file_path

    except Exception as error:
        raise InvalidFile(
            f"The following study file raise this error while trying to read it : {error}")
    return data_file_path


def set_study_data_file(study_identifier, files_list):
    """
    Set study data file (overwrite the existing ones)
    :param study_identifier: study identifier
    :type study_identifier: int
    :param files_list: study file to install
    :type files_list: list of file streams
    """
    # Check expected mandatory file
    filenames = list(files_list.keys())

    if DataSerializer.pkl_filename not in filenames or DataSerializer.disc_status_filename not in filenames:
        raise StudyCaseError("Missing mandatory data")

    # Check study is not running
    study_calculation_status = calculation_status(study_identifier)

    if study_calculation_status.study_case_execution_status == StudyCaseExecution.RUNNING:
        raise StudyCaseError("Cannot update data of a running study")

    study_case_manager = StudyCaseManager(study_identifier)

    # Manager overwrite of dm.pkl
    dm_file = files_list[DataSerializer.pkl_filename]
    dm_file.save(study_case_manager.study_data_file_path)

    # Manage overwrite of disciplines_status.pkl
    disciplines_status_file = files_list[DataSerializer.disc_status_filename]
    disciplines_status_file.save(study_case_manager.study_discipline_file_path)

    # Manage overwrite of cache.pkl (optional)
    cache_file = files_list.get(DataSerializer.cache_filename, None)
    if cache_file is not None:
        cache_file.save(study_case_manager.study_cache_file_path)

    if study_case_cache.is_study_case_cached(study_identifier):
        study_case_cache.delete_study_case_from_cache(study_identifier)

    # Get date
    modify_date = datetime.now().astimezone(timezone.utc).replace(tzinfo=None)
    study_case = StudyCase.query.filter(
        StudyCase.id == study_identifier).first()
    study_case.modification_date = modify_date
    db.session.add(study_case)
    db.session.commit()


def copy_study_discipline_data(study_id, discipline_from, discipline_to):
    """
    Copy discipline data from a discipline to another
    :param: study_id, id of the study
    :type: integer
    :param: discipline_from, name of the discipline to copy
    :type: string
    :param: discipline_to, name of the discipline to update
    :type: string
    """
    study_manager = study_case_cache.get_study_case(study_id, False)
    # Check if each discipline key exisit in the current study case
    if discipline_from in study_manager.execution_engine.dm.disciplines_dict and discipline_to \
            in study_manager.execution_engine.dm.disciplines_dict:

        results = {}

        # Retrieve inputs data from the two disciplines using the datamanger dictionary to take into account
        # parameter visibility aspects

        for key, value in study_manager.execution_engine.dm.data_dict.items():

            if key.startswith(discipline_from):

                # Extract parameter name to update target discipline
                from_parameter_name = key.replace(f"{discipline_from}.", "")

                # Build target parameter
                to_parameter_key = f"{discipline_to}.{from_parameter_name}"
                uuid_param = study_manager.execution_engine.dm.data_id_map[to_parameter_key]
                if uuid_param in study_manager.execution_engine.dm.data_dict:
                    study_manager.execution_engine.dm.data_dict[uuid_param][DataManager.VALUE] = value[
                        DataManager.VALUE]

                    results[uuid_param] = study_manager.execution_engine.dm.data_dict[uuid_param]

        return results

    else:
        raise StudyCaseError(
            f"One those two disciplines '{discipline_from}' or '{discipline_from}' does not exist in this study case")


def clean_database_with_disabled_study_case(logger=None):
    """
    Method that delete all study case that have been flag disabledS_REPOSITORY' key

    @param logger: logging message
    @type Logger

    """
    study_list = StudyCase.query.filter(StudyCase.disabled).all()

    logger.info(f"{len(study_list)} study disabled found")

    if len(study_list) > 0:
        study_identifiers = list(map(lambda s: s.id, study_list))
        logger.info(f"Study case identifier to remove: {study_identifiers}")

        delete_study_cases(study_identifiers)

def save_study_is_active(study_id):
    """
    Save the date of the last use of the study in case of micro-service server mode
    """
    if Config().server_mode == Config.CONFIG_SERVER_MODE_K8S:
        if study_case_cache.update_study_case_last_active_date(study_id):
            save_study_last_active_date(study_id, datetime.now())


def check_study_is_still_active_or_kill_pod():
    """
    Check that the last date of the study is alive is less than a timespan last_hours in hours defined in the request
    If not, the allocation, service and deployment of the current study is deleted
    """
    with app.app_context():
        config = Config()
        last_hours = config.study_pod_delay
        app.logger.debug(f"Start check on active study pod since {last_hours} hour(s)")

        if config.server_mode == Config.CONFIG_SERVER_MODE_K8S and last_hours is not None :
            # delete allocation in db

            inactive_studies = []
            try:
                inactive_studies =  check_studies_last_active_date(last_hours, app.logger)
            except Exception as ex:
                app.logger.error(f"Error wile checking the last active date in file: {ex}")
                raise ex
            allocations_to_delete = []
            for study_id in inactive_studies:
                app.logger.info(f"Delete pod and allocation for study {study_id}")

                # delete the file
                delete_study_last_active_file(study_id)
                # get associated allocation to the study
                allocation = PodAllocation.query.filter(PodAllocation.identifier == study_id).filter(PodAllocation.pod_type == PodAllocation.TYPE_STUDY).first()
                allocations_to_delete.append(allocation)
            # delete service and deployment (that will delete the pod)
            delete_study_server_services_and_deployments(allocations_to_delete)


def get_markdown_documentation(discipline_key):
    spec = importlib.util.find_spec(discipline_key)
    # for the doc of a process, spec.origin = process_folder\__init__.py
    if '__init__.py' in spec.origin:
        filepath = spec.origin.split('__init__.py')[0]
    else:
        # for the doc of a discipline, spec.origin = discipline_folder\discipline_name.py
        filepath = spec.origin.split('.py')[0]
    markdown_data = TreeNode.get_markdown_documentation(filepath)
    return markdown_data<|MERGE_RESOLUTION|>--- conflicted
+++ resolved
@@ -907,31 +907,6 @@
     return zip_path
 
 
-<<<<<<< HEAD
-def get_study_dashboard_in_file(study_id):
-    """
-    check if a dashboard json file exists,
-         if true, read dashboard file, and return the json
-         if false, return None, it will be checked on client side
-     :param: study_id, id of the study to export
-     :type: integer
-    """
-    study_manager = StudyCaseManager(study_id)
-    try:
-        dashboard = study_manager.read_dashboard_in_json_file()
-        if dashboard is not None:
-            return dashboard
-        else:
-            return "null"
-
-    except Exception as error:
-        app.logger.error(
-            f"Study {study_id} dashboard error while reading file: {error}")
-        return "null"
-
-=======
->>>>>>> 2d66d9f1
-
 def get_study_data_file_path(study_id) -> str:
     """
     Return file path where study has stored its data
