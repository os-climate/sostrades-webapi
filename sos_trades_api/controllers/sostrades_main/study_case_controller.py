--- conflicted
+++ resolved
@@ -169,34 +169,6 @@
                     threading.Thread(
                         target=study_case_manager_loading_from_reference,
                         args=(study_manager, False, False, reference_folder, reference_identifier)).start()
-<<<<<<< HEAD
-=======
-                    '''
-                    # Generate execution status
-                    reference_study = ReferenceStudy.query.filter(ReferenceStudy.name == reference) \
-                        .filter(ReferenceStudy.reference_path == reference_identifier).first()
-                    if reference_study is not None:
-                        user = User.query.filter(User.id == user_id).first()
-                        status = reference_study.execution_status
-                        if reference_study.execution_status == ReferenceStudy.UNKNOWN:
-                            status = StudyCaseExecution.NOT_EXECUTED
-                        try:
-                            new_study_case_execution = StudyCaseExecution()
-                            new_study_case_execution.study_case_id = studycase.id
-                            new_study_case_execution.execution_status = status
-                            new_study_case_execution.creation_date = datetime.now().astimezone(timezone.utc).replace(
-                                tzinfo=None)
-                            new_study_case_execution.requested_by = user.username
-                            db.session.add(new_study_case_execution)
-                            db.session.commit()
-                        except Exception as ex:
-                            db.session.rollback()
-                            raise ex
-                        studycase.current_execution_id = new_study_case_execution.id
-                        db.session.add(studycase)
-                        db.session.commit()
-                    '''
->>>>>>> 3233c2c5
 
             elif from_type == 'UsecaseData':
 
