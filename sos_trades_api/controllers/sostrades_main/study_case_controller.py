'''
Copyright 2022 Airbus SAS
Modifications on 2023/08/30-2024/06/24 Copyright 2023 Capgemini

Licensed under the Apache License, Version 2.0 (the "License");
you may not use this file except in compliance with the License.
You may obtain a copy of the License at

    http://www.apache.org/licenses/LICENSE-2.0

Unless required by applicable law or agreed to in writing, software
distributed under the License is distributed on an "AS IS" BASIS,
WITHOUT WARRANTIES OR CONDITIONS OF ANY KIND, either express or implied.
See the License for the specific language governing permissions and
limitations under the License.
'''
import importlib.util
import os
import shutil
import sys
import threading
import time
import traceback
from datetime import datetime, timezone
from os import remove
from os.path import join
from shutil import rmtree
from tempfile import gettempdir

import pandas as pd
from numpy import array
from sostrades_core.datasets.dataset_mapping import (
    DatasetsMapping,
    DatasetsMappingException,
)
from sostrades_core.execution_engine.data_manager import DataManager
from sostrades_core.execution_engine.proxy_discipline import ProxyDiscipline
from sostrades_core.tools.proc_builder.process_builder_parameter_type import (
    ProcessBuilderParameterType,
)
from sostrades_core.tools.rw.load_dump_dm_data import DirectLoadDump
from sostrades_core.tools.tree.deserialization import isevaluatable
from sostrades_core.tools.tree.serializer import DataSerializer
from sostrades_core.tools.tree.treenode import TreeNode
from sqlalchemy import desc
from werkzeug.utils import secure_filename

from sos_trades_api.config import Config
from sos_trades_api.controllers.error_classes import (
    InvalidFile,
    InvalidStudy,
    StudyCaseError,
)
from sos_trades_api.controllers.sostrades_data.calculation_controller import (
    calculation_status,
)
from sos_trades_api.controllers.sostrades_data.ontology_controller import (
    load_processes_metadata,
    load_repositories_metadata,
)
from sos_trades_api.controllers.sostrades_data.study_case_controller import (
    add_last_opened_study_case,
)
from sos_trades_api.models.database_models import (
    AccessRights,
    PodAllocation,
    ReferenceStudy,
    StudyCase,
    StudyCaseChange,
    StudyCaseExecution,
    User,
)
from sos_trades_api.models.loaded_study_case import LoadedStudyCase, LoadStatus
from sos_trades_api.models.study_case_dto import StudyCaseDto
from sos_trades_api.server.base_server import app, db, study_case_cache
from sos_trades_api.tools.active_study_management.active_study_management import (
    check_studies_last_active_date,
    delete_study_last_active_file,
    save_study_last_active_date,
)
from sos_trades_api.tools.allocation_management.allocation_management import (
    delete_study_server_services_and_deployments,
)
from sos_trades_api.tools.coedition.coedition import (
    CoeditionMessage,
    UserCoeditionAction,
    add_change_db,
    add_notification_db,
)
from sos_trades_api.tools.data_graph_validation.data_graph_validation import (
    invalidate_namespace_after_save,
)
from sos_trades_api.tools.loading.loading_study_and_engine import (
    study_case_manager_export_from_dataset_mapping,
    study_case_manager_loading,
    study_case_manager_loading_from_reference,
    study_case_manager_loading_from_study,
    study_case_manager_loading_from_usecase_data,
    study_case_manager_update,
    study_case_manager_update_from_dataset_mapping,
)
from sos_trades_api.tools.loading.study_case_manager import StudyCaseManager

"""
Study case Functions
"""

"""
background loading section
"""
def load_or_create_study_case(study_case_identifier):
    """
    Check creation status in database, if creation not_started: create the studycase, else load it
    :param study_case_identifier: study id to load or create
    :type study_case_identifier: integer
    """
    with app.app_context():
        
        is_in_cache = study_case_cache.is_study_case_cached(study_case_identifier)
        # get the study case manager with lock and checkexpire
        study_case_manager = study_case_cache.get_study_case(study_case_identifier, True, True)

        app.logger.info(f"check loading of study {study_case_identifier}, load_status: {study_case_manager.load_status}")
        # get the studycase in database (created on data server side)
        study_case = StudyCase.query.filter(StudyCase.id.like(study_case_identifier)).first()

        # if the study is not loaded and the creation is not started or finished, create the study
        if not is_in_cache and (study_case.creation_status != StudyCase.CREATION_DONE and study_case.creation_status != ProxyDiscipline.STATUS_DONE):
            
            # set creation status to in_progress and loading status to inprogress
            study_case_manager.study.creation_status = StudyCase.CREATION_IN_PROGRESS
            study_case.creation_status = StudyCase.CREATION_IN_PROGRESS
            study_case_manager.load_status = LoadStatus.IN_PROGESS
            db.session.add(study_case)
            db.session.commit()

            # Update cache modification date and release study
            study_case_cache.update_study_case_modification_date(
                study_case.id, study_case.modification_date)
            
            # check if it is a from a copy or a usecase
            if study_case_manager.study.from_type == StudyCase.FROM_STUDYCASE:
                # if it is a copy, get the source study in database
                source_id = int(study_case_manager.study.reference)
                source_study_case = StudyCase.query.filter( StudyCase.id == source_id).first()

                # check that the source study is created, if not raise an error
                if source_study_case is not None and (source_study_case.creation_status != StudyCase.CREATION_DONE and source_study_case.creation_status != ProxyDiscipline.STATUS_DONE):
                    study_case = StudyCase.query.filter(StudyCase.id == study_case_identifier).first()
                    db.session.delete(study_case)
                    db.session.commit()
                    raise Exception("Source study case is not completely created. Load it again then copy it.")
                
                # copy the study from the source study
                _copy_study_case(study_case_manager, study_case_identifier, source_id)
            else:
                # create the study case with all info in database
                _create_study_case(study_case_manager, study_case_identifier, study_case_manager.study.reference, study_case_manager.study.from_type)
        elif (study_case.creation_status == StudyCase.CREATION_DONE or study_case.creation_status == ProxyDiscipline.STATUS_DONE):
            #release studycase manager lock
            study_case_cache.release_study_case(study_case_identifier)
            # load the study case as it has already been created
            load_study_case(study_case_identifier)
        else:
            #release studycase manager lock
            study_case_cache.release_study_case(study_case_identifier)

def load_study_case(study_id, reload=False):
    """
    load study case in background and reload if asked
    :params: study_id, id of the study to load
    :type: integer
    :params: study_access_right, information about the access right needed for the study
    :type: AccessRights enum
    :params: user_id, user id that want to access the study (to get preferences)
    :type: integer
    :params: reload, indicates if the study must be reloaded, false by default
    :type: boolean
    """
    study_manager = study_case_cache.get_study_case(study_id, True)

    if reload:
        study_manager.study_case_manager_reload_backup_files()
        study_manager.reset()
        study_manager.delete_loaded_study_case_in_json_file()

    _launch_load_study_in_background(study_manager,  False, False)

    study_case_cache.release_study_case(study_id)



def light_load_study_case(study_id, reload=False):
    """
    Launch only the load study in cache
    :params: study_id, id of the study to load
    :type: integer
    :params: study_access_right, information about the access right needed for the study
    :type: AccessRights enum
    """
    study_manager = study_case_cache.get_study_case(study_id, False)
    study_manager.detach_logger()
    if reload:
        study_manager.study_case_manager_reload_backup_files()
        study_manager.reset()

    if study_manager.load_status == LoadStatus.NONE:
        study_case_manager_loading(study_manager, False, False)

    study_manager.attach_logger()
    return study_manager




# END BACKGROUND LOADING FUNCTION section



def get_study_case(user_id, study_case_identifier, study_access_right=None, read_only_mode=False):
    """
    get a loaded studycase in read only if needed or not, launch load_or_create if it is not in cache

    """
    
    # check if the study needs to be created or needs reload
    load_or_create_study_case(study_case_identifier)
    with app.app_context():
        study_case_manager = study_case_cache.get_study_case(study_case_identifier, False, False)
        study_case = StudyCase.query.filter(StudyCase.id == study_case_identifier).first()
        study_is_created = study_case is not None and \
            (study_case.creation_status == StudyCase.CREATION_DONE or study_case.creation_status == ProxyDiscipline.STATUS_DONE)
        study_case_execution = None

        # retrieve study execution status
        is_read_only_possible = False
        if study_case is not None and study_is_created and study_case.current_execution_id is not None:
            study_case_execution = StudyCaseExecution.query.filter(StudyCaseExecution.id.like(study_case.current_execution_id)).first()
            # check that the execution is finished to show the read only mode
            if study_case_execution is not None and study_case_execution.execution_status == StudyCaseExecution.FINISHED:
                is_read_only_possible = True

        # check there was no error during loading
        if study_case_manager.load_status == LoadStatus.IN_ERROR:
            raise Exception(study_case_manager.error_message)

        # check access to data with user rights
        read_only = study_access_right == AccessRights.COMMENTER
        no_data = study_access_right == AccessRights.RESTRICTED_VIEWER

        loaded_study_case = None

        # show read_only_mode if needed and possible
        if read_only_mode and is_read_only_possible:
            loaded_study_case = get_loaded_study_case_in_read_only_mode(study_case_identifier, study_access_right)
            # Add this study in last study opened in database
            add_last_opened_study_case(study_case_identifier, user_id)
        
        # get loaded study in edition mode or if there was a problem with read_only mode
        if loaded_study_case is None:

            loaded_study_case = LoadedStudyCase(study_case_manager, no_data, read_only, user_id)
            # update access rights
            if study_access_right == AccessRights.MANAGER:
                loaded_study_case.study_case.is_manager = True
            elif study_access_right == AccessRights.CONTRIBUTOR:
                loaded_study_case.study_case.is_contributor = True
            elif study_access_right == AccessRights.COMMENTER:
                loaded_study_case.study_case.is_commenter = True
            else:
                loaded_study_case.study_case.is_restricted_viewer = True

            if study_case_manager.load_status == LoadStatus.LOADED: 
                # update ontology
                process_metadata = load_processes_metadata(
                    [f"{loaded_study_case.study_case.repository}.{loaded_study_case.study_case.process}"])

                repository_metadata = load_repositories_metadata(
                    [loaded_study_case.study_case.repository])

                loaded_study_case.study_case.apply_ontology(
                    process_metadata, repository_metadata)

                #get execution status
                if study_case_execution is not None:
                    study_case_execution = StudyCaseExecution.query.filter(StudyCaseExecution.id.like(study_case.current_execution_id)).first()
                    loaded_study_case.study_case.execution_status = study_case_execution.execution_status
                    loaded_study_case.study_case.last_memory_usage = study_case_execution.memory_usage
                    loaded_study_case.study_case.last_cpu_usage = study_case_execution.cpu_usage

                # Read dashboard and set it to the loaded studycase
                # If the root process is at done
                if study_case_manager.execution_engine.root_process.status == ProxyDiscipline.STATUS_DONE:
                    loaded_study_case.dashboard = get_study_dashboard_in_file(study_case_identifier)

                # Add this study in last study opened in database
                add_last_opened_study_case(study_case_identifier, user_id)

    # return study case in read only mode, loaded or with loading status in progress
    return loaded_study_case

def get_loaded_study_case_in_read_only_mode(study_id, study_access_right):
    # Proceeding after rights verification
    # Get readonly file, in case of a restricted viewer get with no_data
    study_json = get_study_in_read_only_mode(
        study_id, study_access_right == AccessRights.RESTRICTED_VIEWER)

    # check in read only file that the study status is DONE
    if study_json is not None and study_json != "null":
        study_case_value = study_json.get("study_case")
        if study_case_value is not None:
            # set study access rights
            if study_access_right == AccessRights.MANAGER:
                study_json["study_case"]["is_manager"] = True
            elif study_access_right == AccessRights.CONTRIBUTOR:
                study_json["study_case"]["is_contributor"] = True
            elif study_access_right == AccessRights.COMMENTER:
                study_json["study_case"]["is_commenter"] = True
            else:
                study_json["study_case"]["is_restricted_viewer"] = True

            return study_json
        
    return None


def get_study_load_status(study_id):
    """
    Check study case is in cache and return its status
    """
    isLoaded = study_case_cache.is_study_case_cached(study_id)
    status = LoadStatus.NONE
    if isLoaded:
        study_manager = study_case_cache.get_study_case(study_id, False, False)
        status = study_manager.load_status

    return status


def _create_study_case(study_case_manager, study_case_identifier, reference, from_type=None):
    """
    Create a study case for the user, adding reference data if specified, then launch loading in background from reference or usecase
    """
    status = StudyCaseExecution.NOT_EXECUTED

    try:

        study_case = None
        with app.app_context():
            study_case = StudyCase.query.filter(StudyCase.id == study_case_identifier).first()


            if from_type == StudyCase.FROM_REFERENCE:
                # Get reference path
                reference_path = f"{study_case.repository}.{study_case.process}.{reference}"

                # Generate execution status
                reference_study = ReferenceStudy.query.filter(ReferenceStudy.name == reference) \
                    .filter(ReferenceStudy.reference_path == reference_path).first()
                if reference_study is not None:
                    status = reference_study.execution_status

                    if reference_study.execution_status == ReferenceStudy.UNKNOWN:
                        status = StudyCaseExecution.NOT_EXECUTED

                    new_study_case_execution = StudyCaseExecution()
                    new_study_case_execution.study_case_id = study_case.id
                    new_study_case_execution.execution_status = status
                    new_study_case_execution.creation_date = datetime.now().astimezone(timezone.utc).replace(
                        tzinfo=None)
                    new_study_case_execution.requested_by = "reference"
                    db.session.add(new_study_case_execution)
                    db.session.commit()
                    study_case.current_execution_id = new_study_case_execution.id
                    db.session.add(study_case)
                    db.session.commit()

            # Persist data using the current persistence strategy
            study_case_manager.dump_data(study_case_manager.dump_directory)
            study_case_manager.dump_disciplines_data(
                study_case_manager.dump_directory)

            # Loading data for study created empty
            if reference is None:
                study_case.creation_status = StudyCase.CREATION_DONE
                db.session.add(study_case)
                db.session.commit()
                study_case_manager.load_status = LoadStatus.LOADED
                study_case_manager.n2_diagram = {}
                study_case_manager.execution_engine.dm.treeview = None
                study_case_manager.execution_engine.get_treeview(False, False)

            # Adding reference data and loading study data
            elif from_type == StudyCase.FROM_REFERENCE:

                reference_basepath = Config().reference_root_dir

                db.session.add(study_case)
                # Build reference folder base on study process name and
                # repository
                reference_folder = join(reference_basepath, study_case.repository, study_case.process, reference)

                # Get ref generation ID associated to this ref
                reference_identifier = f"{study_case.repository}.{study_case.process}.{reference}"

                
                # then load data
                threading.Thread(
                    target=study_case_manager_loading_from_reference,
                    args=(study_case_manager, False, False, reference_folder, reference_identifier)).start()

            elif from_type == "UsecaseData":

<<<<<<< HEAD
                # then load data
                threading.Thread(
                    target=study_case_manager_loading_from_usecase_data,
                    args=(study_case_manager, False, False, study_case.repository, study_case.process, reference)).start()
=======
                db.session.add(study_case)
                if study_case_manager.load_status == LoadStatus.NONE:
                    study_case_manager.load_status = LoadStatus.IN_PROGESS

                    threading.Thread(
                        target=study_case_manager_loading_from_usecase_data,
                        args=(study_case_manager, False, False, study_case.repository, study_case.process, reference)).start()

            if study_case_manager.load_status == LoadStatus.IN_ERROR:
                raise Exception(study_case_manager.error_message)

            loaded_study_case = LoadedStudyCase(
                study_case_manager, False, False, user_id)

            process_metadata = load_processes_metadata(
                [f"{loaded_study_case.study_case.repository}.{loaded_study_case.study_case.process}"])

            repository_metadata = load_repositories_metadata(
                [loaded_study_case.study_case.repository])

            loaded_study_case.study_case.apply_ontology(
                process_metadata, repository_metadata)

            # Update cache modification date and release study
            study_case_cache.update_study_case_modification_date(
                loaded_study_case.study_case.id, loaded_study_case.study_case.modification_date)

            # Modifying study case to add access right of creator (Manager)
            loaded_study_case.study_case.is_manager = True
>>>>>>> 6c43de9b

            
    except:
        exc_type, exc_value, exc_traceback = sys.exc_info()
        study_case_manager.set_error(
            "".join(traceback.format_exception(exc_type, exc_value, exc_traceback)), True)

        # Then propagate exception
        raise Exception(study_case_manager.error_message)


<<<<<<< HEAD
def _copy_study_case(study_manager, study_id, source_study_case_identifier):
=======
def light_load_study_case(study_id, reload=False):
    """
    Launch only the load study in cache
    :params: study_id, id of the study to load
    :type: integer
    :params: study_access_right, information about the access right needed for the study
    :type: AccessRights enum
    """
    study_manager = study_case_cache.get_study_case(study_id, False)
    study_manager.detach_logger()
    if reload:
        study_manager.study_case_manager_reload_backup_files()
        study_manager.reset()

    if study_manager.load_status == LoadStatus.NONE:
        study_case_manager_loading(study_manager, False, False)

    study_manager.attach_logger()
    return study_manager

def get_study_load_status(study_id):
    """
    Check study case is in cache and return its status
    """
    isLoaded = study_case_cache.is_study_case_cached(study_id)
    status = LoadStatus.NONE
    if isLoaded:
        study_manager = study_case_cache.get_study_case(study_id, False, False)
        status = study_manager.load_status

    return status


def load_study_case(study_id, study_access_right, user_id, reload=False):
    """
    Retrieve all the study cases shared groups names list from user_id
    :params: study_id, id of the study to load
    :type: integer
    :params: study_access_right, information about the access right needed for the study
    :type: AccessRights enum
    :params: user_id, user id that want to access the study (to get preferences)
    :type: integer
    :params: reload, indicates if the study must be reloaded, false by default
    :type: boolean
    """
    start_time = time.time()
    study_manager = study_case_cache.get_study_case(study_id, False)


    cache_duration = time.time() - start_time
    if reload:
        study_manager.study_case_manager_reload_backup_files()
        study_manager.delete_loaded_study_case_in_json_file()
        study_case_cache.delete_study_case_from_cache(study_id)
        study_manager = study_case_cache.get_study_case(study_id, False)
        
    read_only = study_access_right == AccessRights.COMMENTER
    no_data = study_access_right == AccessRights.RESTRICTED_VIEWER

    launch_load_study_in_background(study_manager,  no_data, read_only)

    if study_manager.load_status == LoadStatus.IN_ERROR:
        raise Exception(study_manager.error_message)


    loaded_study_case = LoadedStudyCase(
        study_manager, no_data, read_only, user_id)
    loading_duration = time.time() - start_time

    #get execution status
    study_case = StudyCase.query.filter(StudyCase.id == study_id).first()
    if study_case is not None and study_case.current_execution_id is not None:

        study_case_execution = StudyCaseExecution.query.filter(StudyCaseExecution.id == study_case.current_execution_id).first()
        loaded_study_case.study_case.execution_status = study_case_execution.execution_status
        loaded_study_case.study_case.last_memory_usage = study_case_execution.memory_usage
        loaded_study_case.study_case.last_cpu_usage = study_case_execution.cpu_usage


    app.logger.info(f"load_study_case {study_id}, get cache: {cache_duration}")
    app.logger.info(f"load_study_case {study_id}, loading:{loading_duration} ")

    # 22-09-2022: Update: add Read_only_mode as it is loaded so that after a study creation,
    # if the study is DONE, the study is opened in read only
    if study_manager.load_status == LoadStatus.LOADED:
        process_metadata = load_processes_metadata(
            [f"{loaded_study_case.study_case.repository}.{loaded_study_case.study_case.process}"])

        repository_metadata = load_repositories_metadata(
            [loaded_study_case.study_case.repository])

        loaded_study_case.study_case.apply_ontology(
            process_metadata, repository_metadata)

        if study_access_right == AccessRights.MANAGER:
            loaded_study_case.study_case.is_manager = True
        elif study_access_right == AccessRights.CONTRIBUTOR:
            loaded_study_case.study_case.is_contributor = True
        elif study_access_right == AccessRights.COMMENTER:
            loaded_study_case.study_case.is_commenter = True
        else:
            loaded_study_case.study_case.is_restricted_viewer = True
        end_loading_duration = time.time() - start_time

        # Read dashboard and set it to the loaded studycase
        # If the root process is at done
        if study_manager.execution_engine.root_process.status == ProxyDiscipline.STATUS_DONE:
            loaded_study_case.dashboard = get_study_dashboard_in_file(study_id)

        end_dashboard_duration = time.time() - start_time
        app.logger.info(
            f"load_study_case {study_id}, end loading:{end_loading_duration} ")
        app.logger.info(
            f"load_study_case {study_id}, dashboard:{end_dashboard_duration} ")

        # Add this study in last study opened in database
        add_last_opened_study_case(study_id, user_id)

    # Return logical treeview coming from execution engine
    return loaded_study_case



def launch_load_study_in_background(study_manager,  no_data, read_only):
    """
    Launch only the background thread
    """
    if study_manager.load_status == LoadStatus.NONE:
        study_manager.load_status = LoadStatus.IN_PROGESS
        threading.Thread(
            target=study_case_manager_loading, args=(study_manager, no_data, read_only)).start()


def load_study_case_with_read_only_mode(study_id, study_access_right, user_id):
     # Proceeding after rights verification
    # Get readonly file, in case of a restricted viewer get with no_data
    study_json = get_study_in_read_only_mode(
        study_id, study_access_right == AccessRights.RESTRICTED_VIEWER)

    # check in read only file that the study status is DONE
    if study_json is not None and study_json != "null":
        study_case_value = study_json.get("study_case")
        if study_case_value is not None:
            # launch the loading in background
            study_manager = study_case_cache.get_study_case(study_id, False)
            read_only = study_access_right == AccessRights.COMMENTER
            no_data = study_access_right == AccessRights.RESTRICTED_VIEWER
            launch_load_study_in_background(
                study_manager,  no_data, read_only)
            # set study access rights
            if study_access_right == AccessRights.MANAGER:
                study_json["study_case"]["is_manager"] = True
            elif study_access_right == AccessRights.CONTRIBUTOR:
                study_json["study_case"]["is_contributor"] = True
            elif study_access_right == AccessRights.COMMENTER:
                study_json["study_case"]["is_commenter"] = True
            else:
                study_json["study_case"]["is_restricted_viewer"] = True

            # Add this study in last study opened in database
            add_last_opened_study_case(study_id, user_id)

            return study_json

    # If the study is not in read only mode, it is normally loaded
    loaded_study = load_study_case(study_id, study_access_right, user_id)

    return loaded_study



def copy_study_case(study_id, source_study_case_identifier, user_id):
>>>>>>> 6c43de9b
    """
    copy an existing study case with a new name
    :param study_id: study case identifier to modify
    :type study_id:  integer
    :param source_study_case_identifier: identifier of the study case to copy
    :type source_study_case_identifier: int
    :param user_id:  id user owner of the new study case
    :type user_id: integer
    """
    with app.app_context():
        study_manager_source = study_case_cache.get_study_case(source_study_case_identifier, False, False)

        # Copy the last study case execution and then update study_id, creation
        # date and request_by.
        study_execution = StudyCaseExecution.query.filter(StudyCaseExecution.study_case_id == source_study_case_identifier) \
            .order_by(desc(StudyCaseExecution.id)).first()

        status = StudyCaseExecution.NOT_EXECUTED

        study_case = StudyCase.query.filter(StudyCase.id == study_id).first()

        if study_execution is not None:

            if study_execution.execution_status == StudyCaseExecution.RUNNING \
                    or study_execution.execution_status == StudyCaseExecution.STOPPED \
                    or study_execution.execution_status == StudyCaseExecution.PENDING \
                    or study_execution.execution_status == StudyCaseExecution.POD_PENDING:
                status = StudyCaseExecution.NOT_EXECUTED
            else:
                status = study_execution.execution_status

            new_study_execution = StudyCaseExecution()
            new_study_execution.study_case_id = study_case.id
            new_study_execution.execution_status = status
            new_study_execution.execution_type = study_execution.execution_type
            new_study_execution.requested_by = study_execution.requested_by

            db.session.add(new_study_execution)
            db.session.commit()

            study_case.current_execution_id = new_study_execution.id
            db.session.add(study_case)
            db.session.commit()

        try:
            threading.Thread(
                target=study_case_manager_loading_from_study,
                args=(study_manager, False, False, study_manager_source)).start()

            if study_manager.load_status == LoadStatus.IN_ERROR:
                raise Exception(study_manager.error_message)

            

            # Copy log file from studyExecutionLog
            if study_execution is not None:
                file_path_initial = study_manager_source.raw_log_file_path_absolute()
                # Check if file_path_initial exist
                if os.path.exists(file_path_initial):
                    file_path_final = study_manager.raw_log_file_path_absolute()

                    # Create a folder if the thread 'study_case_manager_loading_from_study'
                    # does not have time to create it
                    path_folder_final = os.path.dirname(file_path_final)
                    if not os.path.exists(path_folder_final):
                        os.mkdir(path_folder_final)
                    try:
                        shutil.copyfile(file_path_initial, file_path_final)
                    except BaseException as ex:
                        raise ex

        except:

            exc_type, exc_value, exc_traceback = sys.exc_info()
            study_manager.set_error(
                "".join(traceback.format_exception(exc_type, exc_value, exc_traceback)))

            # Then propagate exception
            raise Exception(study_manager.error_message)


def _launch_load_study_in_background(study_manager,  no_data, read_only):
    """
    Launch only the background thread
    """
    if study_manager.load_status == LoadStatus.NONE:
        study_manager.load_status = LoadStatus.IN_PROGESS
        threading.Thread(
            target=study_case_manager_loading, args=(study_manager, no_data, read_only)).start()



def update_study_parameters_from_datasets_mapping(study_id, user, datasets_mapping, notification_id):
    """
    Configure the study case in the data manager  from a dataset
    :param: study_id, id of the study
    :type: integer
    :param: user, user that did the modification of parameters
    :type: integer
    :param: datasets_mapping, namespace+parameter to connector_id+dataset_id+parameter mapping
    :type: dict
    """
    try:
        # Retrieve study_manager
        study_manager = study_case_cache.get_study_case(study_id, True)

        # Deserialize mapping
        datasets_mapping_deserialized = DatasetsMapping.deserialize(datasets_mapping)

        # Launch load study-case with new parameters from dataset
        if study_manager.load_status != LoadStatus.IN_PROGESS:
            study_manager.clear_error()
            study_manager.load_status = LoadStatus.IN_PROGESS
            threading.Thread(
                target=study_case_manager_update_from_dataset_mapping,
                args=(study_manager, datasets_mapping_deserialized, notification_id),
            ).start()

        if study_manager.load_status == LoadStatus.IN_ERROR:
            raise Exception(study_manager.error_message)


        # Releasing study
        study_case_cache.release_study_case(study_id)

        # Return logical treeview coming from execution engine
        loaded_study_case = LoadedStudyCase(study_manager, False, False, user.id)

        return loaded_study_case
    except DatasetsMappingException as exception :
        # Releasing study
        study_case_cache.release_study_case(study_id)
        app.logger.exception(
            f"Error when updating in background (from datasets mapping) {study_manager.study.name}:{exception}")
        raise exception
    except Exception as error:
        # Releasing study
        study_case_cache.release_study_case(study_id)
        raise StudyCaseError(error)

def export_study_parameters_from_datasets_mapping(study_id, user, datasets_mapping, notification_id):
    """
    Export study parameters in datasets defined in the mapping file
    :param: study_id, id of the study
    :type: integer
    :param: user, user that did the modification of parameters
    :type: integer
    :param: datasets_mapping, namespace+parameter to connector_id+dataset_id+parameter mapping
    :type: dict
    """
    try:

        # Retrieve study_manager
        study_manager = study_case_cache.get_study_case(study_id, False)

        
        # Launch load study-case with new parameters from dataset
        if notification_id not in study_manager.dataset_export_status_dict.keys():
            
            # check that the study is not loading
            if study_manager.load_status != LoadStatus.IN_PROGESS:
                study_manager.dataset_export_status_dict[notification_id] = LoadStatus.IN_PROGESS
                # Deserialize mapping
                datasets_mapping_deserialized = DatasetsMapping.deserialize(datasets_mapping)

                threading.Thread(
                    target=study_case_manager_export_from_dataset_mapping,
                    args=(study_manager, datasets_mapping_deserialized, notification_id),
                ).start()
            else:
                raise Exception("study case is currently loading, please retry the export at the end of the loading.")
        # deal with errors
        elif study_manager.dataset_export_status_dict[notification_id]  == LoadStatus.IN_ERROR:
            if notification_id in study_manager.dataset_export_error_dict.keys():
                raise Exception(study_manager.dataset_export_error_dict[notification_id])
            else:
                raise Exception("Error while exporting parameters in dataset")

        # return the status of the export
        return study_manager.dataset_export_status_dict.get(notification_id, LoadStatus.NONE)

    except DatasetsMappingException as exception :
        # Releasing study
        study_case_cache.release_study_case(study_id)
        app.logger.exception(
            f"Error when updating in background (from datasets mapping) {study_manager.study.name}:{exception}")
        raise exception
    except Exception as error:
        # Releasing study
        study_case_cache.release_study_case(study_id)
        raise StudyCaseError(error)

def get_dataset_import_error_message(study_id):
    """
    Retrieve study manager dataset load error in cache
    """
    # Retrieve study_manager
    study_manager = study_case_cache.get_study_case(study_id, False)
    return study_manager.dataset_load_error

def get_dataset_export_status(study_id, notification_id):
    """
    Retrieve study manager dataset export status in cache
    """
    # Retrieve study_manager
    study_manager = study_case_cache.get_study_case(study_id, False)
    return study_manager.dataset_export_status_dict.get(notification_id, LoadStatus.NONE)

def get_dataset_export_error_message(study_id, notification_id):
    """
    Retrieve study manager dataset export error in cache
    """
    # Retrieve study_manager
    study_manager = study_case_cache.get_study_case(study_id, False)
    return study_manager.dataset_export_error_dict.get(notification_id, "")


def update_study_parameters(study_id, user, files_list, file_info, parameters_to_save, columns_to_delete):
    """
    Configure the study case in the data manager or dump the study case on disk from a parameters list
    :param: study_id, id of the study
    :type: integer
    :param: user, user that did the modification of parameters
    :type: integer
    :param: files_list, list of files to be modified
    :type: list of file streams
    :param: file_info, list of information of files into files_list
    :type: dictionary with notification change data on each file
    :param: parameters_to_save, list of parameters that changed
    :type: dictionary of parameters data
    """
    user_fullname = f"{user.firstname} {user.lastname}"
    user_department = user.department
    user_id = user.id

    try:
        study_manager = study_case_cache.get_study_case(study_id, True)

        # Create notification
        if parameters_to_save != [] or files_list is not None or columns_to_delete != []:
            # Add notification to database
            new_notification_id = add_notification_db(study_id, user, UserCoeditionAction.SAVE, CoeditionMessage.SAVE)

        if files_list is not None:
            for file in files_list:
                # Converted file stream to a data frame
                # Write temporarly the received file
                tmp_folder = gettempdir()
                file_name = secure_filename(file.filename)
                file_path = join(tmp_folder, file_name)
                file.save(file_path)

                # Create a dataframe from it
                value = pd.read_csv(file_path, na_filter=False)

                # Convert string to Python type if possible (list, tuple,
                # etc..)
                value = value.applymap(isevaluatable)

                # Delete file
                remove(file_path)

                # Check column of dataframe
                column_to_delete_str = ""
                if columns_to_delete:
                    columns_list_from_csv = value.columns.tolist()
                    # Check if the targeted columns are still in the dataframe of the csv
                    contains_all_column = all(column in columns_list_from_csv for column in columns_to_delete)
                    column_to_delete_str = ",".join(columns_to_delete)
                    if contains_all_column:
                        raise ValueError(f'The columns "{column_to_delete_str}" you want to delete are still present in the dataframe')

                # Add file to parameters_to_save
                parameters_to_save.append(
                    {"variableId": file_info[file.filename]["variable_id"],
                     "columnDeleted": column_to_delete_str,
                     "newValue": value,
                     "namespace": file_info[file.filename]["namespace"],
                     "discipline": file_info[file.filename]["discipline"],
                     "changeType": StudyCaseChange.CSV_CHANGE})

                # Retrieving old file value
                old_value_stream = get_file_stream(
                    study_id, file_info[file.filename]["variable_id"])

                old_value_bytes = None
                if old_value_stream is not None:
                    old_value_bytes = old_value_stream.getvalue()

                # Add change to database
                add_change_db(new_notification_id,  # pylint: disable=possibly-used-before-assignment
                              file_info[file.filename]["variable_id"],
                              StudyCaseChange.CSV_CHANGE,
                              column_to_delete_str,
                              StudyCaseChange.CSV_CHANGE,
                              None,
                              None,
                              old_value_bytes,
                              datetime.now(),
                              None,
                              None,
                              None,
                              None,
                              None)

        values = {}
        for parameter in parameters_to_save:
            uuid_param = study_manager.execution_engine.dm.data_id_map[parameter["variableId"]]

            if uuid_param in study_manager.execution_engine.dm.data_dict:
                parameter_dm_data_dict = study_manager.execution_engine.dm.data_dict.get(
                    uuid_param, {})
                value = parameter["newValue"]
                parameter_type = parameter_dm_data_dict["type"]

                if parameter_type == ProxyDiscipline.PROC_BUILDER_MODAL:

                    proc_builder_value = ProcessBuilderParameterType.create(
                        value)

                    if proc_builder_value.has_usecase:
                        if proc_builder_value.has_valid_study_identifier:
                            local_scm = StudyCaseManager(
                                proc_builder_value.usecase_identifier)
                            loaded_values = local_scm.setup_usecase()

                            if len(loaded_values) > 0:
                                proc_builder_value.usecase_data = loaded_values[0]

                        elif proc_builder_value.usecase_type == "Reference":
                            reference_basepath = Config().reference_root_dir

                            # Build reference folder base on study process name and
                            # repository
                            reference_folder = join(
                                reference_basepath, proc_builder_value.process_repository,
                                proc_builder_value.process_name, proc_builder_value.usecase_name)

                            loaded_values = StudyCaseManager.static_load_raw_data(
                                reference_folder, DirectLoadDump())

                            proc_builder_value.usecase_data = loaded_values

                        elif proc_builder_value.usecase_type == "UsecaseData":

                            loaded_values = StudyCaseManager.static_load_raw_usecase_data(
                                proc_builder_value.process_repository,
                                proc_builder_value.process_name,
                                proc_builder_value.usecase_name)

                            proc_builder_value.usecase_data = loaded_values

                    value = proc_builder_value.to_data_manager_dict()

                # If value is dataframe make check about targeted type
                elif isinstance(value, pd.DataFrame):
                    parameter_type = parameter_dm_data_dict["type"]

                    if "array" in parameter_type:
                        # In case of array (mono dimensional) take the dataframe first
                        # column
                        value = value.iloc[:, 0].values
                    if "list" in parameter_type:
                        # In case of array (mono dimensional) take the dataframe first
                        # column
                        value = list(value.iloc[:, 0].values)
                    elif "dict" in parameter_type:
                        # Changes 12/09/20022
                        # Check if it is a "simple" dict or if it has subtype
                        parameter_subtype = parameter_dm_data_dict.get(
                            "subtype_descriptor", {"dict": None})
                        # Case when it is a dict of dataframe (same treatment
                        # as previous df_dict type)
                        if parameter_subtype == {"dict": "dataframe"}:
                            keys = list(set(value["variable"]))
                            columns = list(value.columns)
                            columns.remove("variable")
                            df_dict = {}
                            for key in keys:
                                df_dict[key] = value[columns][value["variable"] == key].reset_index(
                                    drop=True)
                            value = df_dict
                        else:
                            # Other subtype descriptors are not yet handled specifically so they are treated
                            # as simple dict
                            # Converting column to str
                            value["variable"] = value.variable.astype(str)
                            # In case of dict convert the dataframe to dict
                            value = value.set_index("variable")[
                                "value"].to_dict()
                    elif "dataframe_descriptor" in parameter_dm_data_dict.keys() and \
                                parameter_dm_data_dict["dataframe_descriptor"] is not None:

                        df_descriptor = parameter_dm_data_dict["dataframe_descriptor"]
                        if columns_to_delete != []:
                            columns = set(df_descriptor.keys()).intersection(columns_to_delete)
                            if columns is not None:
                                for column in columns:
                                    dataframe_descriptor = df_descriptor.get(column)
                                    if len(dataframe_descriptor) == 4 and dataframe_descriptor[3] is True:
                                        df_descriptor.pop(column)
                                    else:
                                        raise ValueError(f'The column "{column}" is not removable')
                        for colname in df_descriptor.keys():
                            type = df_descriptor[colname]
                            if type[0] == "array":
                                list_array = []
                                for row in list(value[colname]):
                                    list_array.append(array(row))

                                value[colname] = tuple(list_array)
                else:
                    # Add standard parameter change
                    try:
                        add_change_db(new_notification_id,
                                      parameter["variableId"],
                                      parameter_dm_data_dict["type"],
                                      parameter["columnDeleted"],
                                      parameter["changeType"],
                                      str(parameter["newValue"]),
                                      str(parameter["oldValue"]),
                                      None,
                                      datetime.now(),
                                      None,
                                      None,
                                      None,
                                      None,
                                      None)
                    except Exception as error:
                        app.logger.exception(f"Study change database insertion error: {error}")
                values[parameter["variableId"]] = value

                # Invalidate all linked validation discipline
                invalidate_namespace_after_save(study_manager.study.id, user_fullname, user_department,
                                                parameter["namespace"])

        if study_manager.load_status != LoadStatus.IN_PROGESS:
            study_manager.clear_error()
            study_manager.load_status = LoadStatus.IN_PROGESS
            threading.Thread(
                target=study_case_manager_update, args=(study_manager, values, False, False)).start()

        if study_manager.load_status == LoadStatus.IN_ERROR:
            raise Exception(study_manager.error_message)

        # Releasing study
        study_case_cache.release_study_case(study_id)

        # Return logical treeview coming from execution engine
        loaded_study_case = LoadedStudyCase(
            study_manager, False, False, user_id)

         #get execution status
        study_case = StudyCase.query.filter(StudyCase.id == study_id).first()
        if study_case is not None and study_case.current_execution_id is not None:
            study_case_execution = StudyCaseExecution.query.filter(StudyCaseExecution.id == study_case.current_execution_id).first()
            loaded_study_case.study_case.execution_status = study_case_execution.execution_status


        return loaded_study_case

    except Exception as error:
        # Releasing study
        study_case_cache.release_study_case(study_id)

        raise StudyCaseError(error)


def delete_study_cases(studies):
    """
    Delete one or multiple study cases from database and disk
    :param: studies, list of studycase ids to be deleted
    :type: list of integers
    """
    # Verify that we find same number of studies by querying database
    with app.app_context():
        query = StudyCase.query.filter(StudyCase.id.in_(
            studies)).all()

        if len(query) == len(studies):
            try:
                for sc in query:
                    db.session.delete(sc)

                    # Delete study from cache if it exist
                    study_case_cache.delete_study_case_from_cache(sc.id)

                db.session.commit()
            except Exception as ex:
                db.session.rollback()
                raise ex

            # Once removed from db, remove it from file system
            for study in query:
                folder = StudyCaseManager.get_root_study_data_folder(
                    study.group_id, study.id)
                rmtree(folder, ignore_errors=True)

            return f"All the studies (identifier(s) {studies}) have been deleted in the database"
        else:
            raise InvalidStudy("Unable to find all the study cases to delete in the database, "
                               "please refresh your study cases list")


def get_file_stream(study_id, parameter_key):
    """
    get file stream from a study file parameter
    :param: study_id, id of the study
    :type: integer
    :param: parameter_key, key of the parameter to retrieve
    :type: string
    """
    study_manager = study_case_cache.get_study_case(study_id, False)
    if study_manager.load_status == LoadStatus.LOADED:
        uuid_param = study_manager.execution_engine.dm.data_id_map[parameter_key]
        if uuid_param in study_manager.execution_engine.dm.data_dict:
            try:
                file_read_bytes = study_manager.execution_engine.dm.get_parameter_data(
                    parameter_key)
            except Exception as error:
                raise InvalidFile(
                    f"The following file {parameter_key}.csv raise this error while trying to read it : {error}")
            return file_read_bytes

        else:
            raise StudyCaseError(
                f"Parameter {parameter_key} does not exist in this study case")
    else:
        # if the study is not loaded yet, read the pickle file directly to get
        # the value
        try:
            parameters = study_manager.get_parameter_data(parameter_key)
            return parameters
        except Exception as error:
            raise InvalidFile(
                f"The study read only data are not accessible : {error}")


def get_study_data_stream(study_id):
    """
    export data in a zip file and return its path
    :param: study_id, id of the study to export
    :type: integer
    """
    study_manager = study_case_cache.get_study_case(study_id, False)

    try:
        tmp_folder = gettempdir()
        file_name = secure_filename(f"{study_manager.study.name}")
        file_path = join(tmp_folder, file_name)
        zip_path = study_manager.execution_engine.export_data_dict_and_zip(
            file_path)

    except Exception as error:
        raise InvalidFile(
            f"The following study file raise this error while trying to read it : {error}")
    return zip_path


def get_study_in_read_only_mode(study_id, no_data):
    """
    check if a study json file exists,
         if true, read loaded study case in read only mode, and return the json
         if false, return None, it will be checked on client side
     :param: study_id, id of the study to export
     :type: integer
     :param: no_data, if study is loaded with no data or not
     :type: boolean
    """
    study_manager = StudyCaseManager(study_id)
    if study_manager.check_study_case_json_file_exists():
        try:
            loaded_study_json = study_manager.read_loaded_study_case_in_json_file(
                no_data)
            # read dashboard and set it to the loaded study
            # (it takes less time to read it apart than to have the dashboard in the read only file)
            if len(loaded_study_json["post_processings"]) > 0:
                dashboard = study_manager.read_dashboard_in_json_file()
                loaded_study_json["dashboard"] = dashboard
            return loaded_study_json

        except Exception as error:
            app.logger.error(
                f"Study {study_id} readonly mode error while getting readonly file: {error}")
            return "null"
    else:
        return "null"


def get_study_dashboard_in_file(study_id):
    """
    check if a dashboard json file exists,
         if true, read dashboard file, and return the json
         if false, return None, it will be checked on client side
     :param: study_id, id of the study to export
     :type: integer
    """
    study_manager = StudyCaseManager(study_id)
    if study_manager.check_dashboard_json_file_exists():
        try:
            dashboard = study_manager.read_dashboard_in_json_file()
            return dashboard

        except Exception as error:
            app.logger.error(
                f"Study {study_id} dashboard error while reading file: {error}")
            return "null"
    else:
        return "null"


def get_study_data_file_path(study_id) -> str:
    """
    Return file path where study has stored its data

    :param study_id: id of the study to export
    :type study_id: integer

    """
    study_manager = study_case_cache.get_study_case(study_id, False, False)

    try:
        data_file_path = study_manager.study_data_file_path

    except Exception as error:
        raise InvalidFile(
            f"The following study file raise this error while trying to read it : {error}")
    return data_file_path


def set_study_data_file(study_identifier, files_list):
    """
    Set study data file (overwrite the existing ones)
    :param study_identifier: study identifier
    :type study_identifier: int
    :param files_list: study file to install
    :type files_list: list of file streams
    """
    # Check expected mandatory file
    filenames = list(files_list.keys())

    if DataSerializer.pkl_filename not in filenames or DataSerializer.disc_status_filename not in filenames:
        raise StudyCaseError("Missing mandatory data")

    # Check study is not running
    study_calculation_status = calculation_status(study_identifier)

    if study_calculation_status.study_case_execution_status == StudyCaseExecution.RUNNING:
        raise StudyCaseError("Cannot update data of a running study")

    study_case_manager = StudyCaseManager(study_identifier)

    # Manager overwrite of dm.pkl
    dm_file = files_list[DataSerializer.pkl_filename]
    dm_file.save(study_case_manager.study_data_file_path)

    # Manage overwrite of disciplines_status.pkl
    disciplines_status_file = files_list[DataSerializer.disc_status_filename]
    disciplines_status_file.save(study_case_manager.study_discipline_file_path)

    # Manage overwrite of cache.pkl (optional)
    cache_file = files_list.get(DataSerializer.cache_filename, None)
    if cache_file is not None:
        cache_file.save(study_case_manager.study_cache_file_path)

    if study_case_cache.is_study_case_cached(study_identifier):
        study_case_cache.delete_study_case_from_cache(study_identifier)

    # Get date
    modify_date = datetime.now().astimezone(timezone.utc).replace(tzinfo=None)
    study_case = StudyCase.query.filter(
        StudyCase.id == study_identifier).first()
    study_case.modification_date = modify_date
    db.session.add(study_case)
    db.session.commit()


def copy_study_discipline_data(study_id, discipline_from, discipline_to):
    """
    Copy discipline data from a discipline to another
    :param: study_id, id of the study
    :type: integer
    :param: discipline_from, name of the discipline to copy
    :type: string
    :param: discipline_to, name of the discipline to update
    :type: string
    """
    study_manager = study_case_cache.get_study_case(study_id, False)
    # Check if each discipline key exisit in the current study case
    if discipline_from in study_manager.execution_engine.dm.disciplines_dict and discipline_to \
            in study_manager.execution_engine.dm.disciplines_dict:

        results = {}

        # Retrieve inputs data from the two disciplines using the datamanger dictionary to take into account
        # parameter visibility aspects

        for key, value in study_manager.execution_engine.dm.data_dict.items():

            if key.startswith(discipline_from):

                # Extract parameter name to update target discipline
                from_parameter_name = key.replace(f"{discipline_from}.", "")

                # Build target parameter
                to_parameter_key = f"{discipline_to}.{from_parameter_name}"
                uuid_param = study_manager.execution_engine.dm.data_id_map[to_parameter_key]
                if uuid_param in study_manager.execution_engine.dm.data_dict:
                    study_manager.execution_engine.dm.data_dict[uuid_param][DataManager.VALUE] = value[
                        DataManager.VALUE]

                    results[uuid_param] = study_manager.execution_engine.dm.data_dict[uuid_param]

        return results

    else:
        raise StudyCaseError(
            f"One those two disciplines '{discipline_from}' or '{discipline_from}' does not exist in this study case")


def clean_database_with_disabled_study_case(logger=None):
    """
    Method that delete all study case that have been flag disabledS_REPOSITORY' key

    @param logger: logging message
    @type Logger

    """
    study_list = StudyCase.query.filter(StudyCase.disabled).all()

    logger.info(f"{len(study_list)} study disabled found")

    if len(study_list) > 0:
        study_identifiers = list(map(lambda s: s.id, study_list))
        logger.info(f"Study case identifier to remove: {study_identifiers}")

        delete_study_cases(study_identifiers)

def save_study_is_active(study_id):
    """
    Save the date of the last use of the study in case of micro-service server mode
    """
    if Config().server_mode == Config.CONFIG_SERVER_MODE_K8S:
        if study_case_cache.update_study_case_last_active_date(study_id):
            save_study_last_active_date(study_id, datetime.now())


def check_study_is_still_active_or_kill_pod():
    """
    Check that the last date of the study is alive is less than a timespan last_hours in hours defined in the request
    If not, the allocation, service and deployment of the current study is deleted
    """
    with app.app_context():
        config = Config()
        last_hours = config.study_pod_delay
        app.logger.debug(f"Start check on active study pod since {last_hours} hour(s)")

        if config.server_mode == Config.CONFIG_SERVER_MODE_K8S and last_hours is not None :
            #delete allocation in db

            inactive_studies = []
            try:
                inactive_studies =  check_studies_last_active_date(last_hours, app.logger)
            except Exception as ex:
                app.logger.error(f"Error wile checking the last active date in file: {ex}")
                raise ex
            allocations_to_delete = []
            for study_id in inactive_studies:
                app.logger.info(f"Delete pod and allocation for study {study_id}")

                #delete the file
                delete_study_last_active_file(study_id)
                # get associated allocation to the study
                allocation = PodAllocation.query.filter(PodAllocation.identifier == study_id).filter(PodAllocation.pod_type == PodAllocation.TYPE_STUDY).first()
                allocations_to_delete.append(allocation)
            #delete service and deployment (that will delete the pod)
            delete_study_server_services_and_deployments(allocations_to_delete)


def get_markdown_documentation(study_id, discipline_key):
    spec = importlib.util.find_spec(discipline_key)
    # for the doc of a process, spec.origin = process_folder\__init__.py
    if '__init__.py' in spec.origin:
        filepath = spec.origin.split('__init__.py')[0]
    else:
        # for the doc of a discipline, spec.origin = discipline_folder\discipline_name.py
        filepath = spec.origin.split('.py')[0]
    markdown_data = TreeNode.get_markdown_documentation(filepath)
    return markdown_data<|MERGE_RESOLUTION|>--- conflicted
+++ resolved
@@ -411,42 +411,9 @@
 
             elif from_type == "UsecaseData":
 
-<<<<<<< HEAD
-                # then load data
-                threading.Thread(
-                    target=study_case_manager_loading_from_usecase_data,
-                    args=(study_case_manager, False, False, study_case.repository, study_case.process, reference)).start()
-=======
                 db.session.add(study_case)
                 if study_case_manager.load_status == LoadStatus.NONE:
                     study_case_manager.load_status = LoadStatus.IN_PROGESS
-
-                    threading.Thread(
-                        target=study_case_manager_loading_from_usecase_data,
-                        args=(study_case_manager, False, False, study_case.repository, study_case.process, reference)).start()
-
-            if study_case_manager.load_status == LoadStatus.IN_ERROR:
-                raise Exception(study_case_manager.error_message)
-
-            loaded_study_case = LoadedStudyCase(
-                study_case_manager, False, False, user_id)
-
-            process_metadata = load_processes_metadata(
-                [f"{loaded_study_case.study_case.repository}.{loaded_study_case.study_case.process}"])
-
-            repository_metadata = load_repositories_metadata(
-                [loaded_study_case.study_case.repository])
-
-            loaded_study_case.study_case.apply_ontology(
-                process_metadata, repository_metadata)
-
-            # Update cache modification date and release study
-            study_case_cache.update_study_case_modification_date(
-                loaded_study_case.study_case.id, loaded_study_case.study_case.modification_date)
-
-            # Modifying study case to add access right of creator (Manager)
-            loaded_study_case.study_case.is_manager = True
->>>>>>> 6c43de9b
 
             
     except:
@@ -458,9 +425,6 @@
         raise Exception(study_case_manager.error_message)
 
 
-<<<<<<< HEAD
-def _copy_study_case(study_manager, study_id, source_study_case_identifier):
-=======
 def light_load_study_case(study_id, reload=False):
     """
     Launch only the load study in cache
@@ -633,7 +597,6 @@
 
 
 def copy_study_case(study_id, source_study_case_identifier, user_id):
->>>>>>> 6c43de9b
     """
     copy an existing study case with a new name
     :param study_id: study case identifier to modify
