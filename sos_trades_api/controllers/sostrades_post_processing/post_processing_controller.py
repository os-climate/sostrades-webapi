--- conflicted
+++ resolved
@@ -118,9 +118,4 @@
         # Create the updated one
         study_manager = study_case_cache.get_study_case(study_id, False)
 
-<<<<<<< HEAD
-    study_manager = light_load_study_case(study_id, False)
-    return study_manager
-=======
         return study_manager
->>>>>>> 1ce04610
