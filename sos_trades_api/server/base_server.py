'''
Copyright 2022 Airbus SAS
Modifications on 2023/11/22-2024/06/25 Copyright 2023 Capgemini

Licensed under the Apache License, Version 2.0 (the "License");
you may not use this file except in compliance with the License.
You may obtain a copy of the License at

    http://www.apache.org/licenses/LICENSE-2.0

Unless required by applicable law or agreed to in writing, software
distributed under the License is distributed on an "AS IS" BASIS,
WITHOUT WARRANTIES OR CONDITIONS OF ANY KIND, either express or implied.
See the License for the specific language governing permissions and
limitations under the License.
'''
import logging
import os
import re
import sys
import time
import traceback as tb
from datetime import datetime
from os.path import join

import click
from flask import Flask, jsonify, make_response, request, session
from flask.cli import with_appcontext
from flask_jwt_extended import JWTManager
from flask_migrate import Migrate
from flask_sqlalchemy import SQLAlchemy
from werkzeug.exceptions import HTTPException

from sos_trades_api.config import Config

START_TIME = "start_time"
first_line_time = time.time()

# Create  flask server and set local configuration
server_name = __name__
if os.environ.get("SERVER_NAME") is not None:
    server_name = os.environ["SERVER_NAME"]

app = Flask(server_name)

app.logger.propagate = False

for handler in app.logger.handlers:
    handler.setFormatter(logging.Formatter("[%(asctime)s] %(name)s %(levelname)s in %(module)s: %(message)s"))


# Env constant
PRODUCTION = "PRODUCTION"
ENVIRONMENT = "ENVIRONMENT"
UNIT_TEST = "UNIT_TEST"

try:
    app.logger.info("Loading configuration")
    config = Config()
    config.check()
    flask_config_dict = config.get_flask_config_dict()
    app.config.update(flask_config_dict)

    app.logger.info("Connecting to database")
    # Register database on app
    db = SQLAlchemy()
    db.init_app(app)

    # As flask application and database are initialized, then import
    # sos_trades_api dependencies

    app.logger.info("Importing dependencies")
    from sos_trades_api.models.custom_json_encoder import CustomJsonProvider
    from sos_trades_api.models.database_models import Group, User, UserProfile
    from sos_trades_api.tools.cache.study_case_cache import StudyCaseCache
<<<<<<< HEAD
    from sos_trades_api.tools.logger.application_request_formatter import ApplicationRequestFormatter
    from sos_trades_api.models.database_models import User, Group, UserProfile
    from sos_trades_api.models.custom_json_encoder import CustomJsonEncoder

    app.logger.info('Adding application logger handler')
    app_mysql_handler = config.logging_database_engine(**config.logging_database_data)
    app_mysql_handler.setFormatter(ApplicationRequestFormatter("[%(asctime)s] %(levelname)s in %(module)s: %(message)s"))
=======
    from sos_trades_api.tools.logger.application_mysql_handler import (
        ApplicationMySQLHandler,
        ApplicationRequestFormatter,
    )

    app.logger.info("Adding application logger handler")
    app_mysql_handler = ApplicationMySQLHandler(
        db=config.logging_database_data)
    app_mysql_handler.setFormatter(ApplicationRequestFormatter(
        "[%(asctime)s] %(levelname)s in %(module)s: %(message)s"))
>>>>>>> d35bfaff
    app.logger.addHandler(app_mysql_handler)

    os.environ["FLASK_ENV"] = app.config["ENVIRONMENT"]

    app.logger.info("Configuring logger")
    if os.environ["FLASK_ENV"] == PRODUCTION:
        logging.basicConfig(level=logging.INFO, format="[%(asctime)s] [worker: %(process)d] %(name)s %(levelname)s in %(module)s: %(message)s")

        # Remove all trace
        logging.getLogger("engineio.server").setLevel(51)
    else:
        logging.basicConfig(level=logging.INFO, format="[%(asctime)s] [worker: %(process)d] %(name)s %(levelname)s in %(module)s: %(message)s")
        app.logger.setLevel(logging.DEBUG)
        logging.getLogger("engineio.server").setLevel(logging.DEBUG)

    for handler in logging.getLogger().handlers:
        handler.setFormatter(logging.Formatter("[%(asctime)s] [worker: %(process)d] %(name)s %(levelname)s in %(module)s: %(message)s"))
    app.logger.info(f'{os.environ["FLASK_ENV"]} environment configuration loaded')
    app.logger.info(f"Time elapsed since python beginning: {(time.time() - first_line_time):.2f} seconds")

    # Register own class encoder
    app.json_provider_class = CustomJsonProvider
    app.json = CustomJsonProvider(app)
except Exception as error:
    app.logger.error(
        f"The following error occurs when trying to initialize server\n{error} ")
    raise error

# Register own class for studycase caching
study_case_cache = StudyCaseCache(logger=app.logger)

# Create authentication token (JWT) manager
jwt = JWTManager(app)

# in case of study server, save the active study file
pod_name =os.environ.get("HOSTNAME", "")
if pod_name.startswith("sostrades-study-server-"):
    #retreive study id
    match = re.search(r"(?<=sostrades-study-server-)\d+", pod_name)
    if match:
        #the number represents the study id
        study_id = int(match.group(0))

        from sos_trades_api.tools.active_study_management.active_study_management import (
            ACTIVE_STUDY_FILE_NAME,
            save_study_last_active_date,
        )
        # create the active study file if it doesn't exist
        local_path = Config().local_folder_path
        if local_path != "" and os.path.exists(local_path):
            file_path = os.path.join(local_path, f"{ACTIVE_STUDY_FILE_NAME}{study_id}.txt")
            if not os.path.exists(file_path):
                save_study_last_active_date(study_id, datetime.now())


def load_specific_study(study_identifier):
    """
    Load a specific study.
    Generally used when a specific study is launched to manage an unique study at startup
    :param study_identifier: database identifier of the study to load
    :type study_identifier: integer

    """
    from sos_trades_api.controllers.sostrades_main.study_case_controller import (
        study_case_manager_loading,
    )

    with app.app_context():
        study_manager = study_case_cache.get_study_case(study_identifier, False)
        study_case_manager_loading(study_manager, False, False)
        study_manager.loaded = True
        study_manager.load_in_progress = False


def database_process_setup():
    from sos_trades_api.controllers.sostrades_main.study_case_controller import (
        clean_database_with_disabled_study_case,
    )
    from sos_trades_api.tools.allocation_management.allocation_management import (
        clean_all_allocations_type_reference,
    )
    from sos_trades_api.tools.process_management.process_management import (
        update_database_with_process,
    )
    from sos_trades_api.tools.reference_management.reference_management import (
        update_database_with_references,
    )
    """ Launch process setup in database

    :return boolean (success or not)
    """
    database_initialized = False

    # Retrieve repository to check from configuration file
    additional_repository_list = app.config["SOS_TRADES_PROCESS_REPOSITORY"]

    with app.app_context():
        try:
            # Retrieve group from configuration to set admin as default
            # user manager
            group_manager_account_account = Group.query.filter(
                Group.is_default_applicative_group).first()
            if group_manager_account_account is None:
                group_manager_account_account = Group.query.filter(
                    Group.name == Group.SOS_TRADES_DEV_GROUP).first()
                print(
                    "No default group have been found. Group Sostrades_dev is get by default")

            app.logger.info(
                "Starting loading available processes and references")
            update_database_with_process(additional_repository_list=additional_repository_list,
                                         logger=app.logger,
                                         default_manager_group=group_manager_account_account)
            update_database_with_references(app.logger)

            app.logger.info(
                "Finished loading available processes and references")

            app.logger.info("Clean reference pod allocations")
            clean_all_allocations_type_reference(app.logger)
            app.logger.info("Finished cleaning pod allocation references")

            app.logger.info("Clean disabled study case")
            clean_database_with_disabled_study_case(app.logger)
            app.logger.info(
                "Finished cleaning disabled study case, server is ready...")

            database_initialized = True
        except:
            app.logger.exception(
                "An error occurs during database setup")

    return database_initialized


def check_identity_provider_availability():
    """
    Check is environment variable needed to activate SAML_V2 compatible identity provider or
    GitHub OAuth provider are available.
    """
    # -------- SAML V2 provider
    # Test if SAML settings file path is filled
    if os.environ.get("SAML_V2_METADATA_FOLDER") is None:
        app.logger.info(
            "SAML_V2_METADATA_FOLDER configuration not found, SSO will be disabled")
    else:
        app.logger.info("SAML_V2_METADATA_FOLDER environment variable found")

        # Check that the settings.json file is present:
        sso_path = os.environ["SAML_V2_METADATA_FOLDER"]
        if not os.path.exists(sso_path):
            app.logger.info("SSO folder not found, SSO will be disabled")
        else:
            app.logger.info("SSO folder file found")

    # -------- Github oauth provider
    if os.environ.get("GITHUB_OAUTH_SETTINGS") is None:
        app.logger.info(
            "GITHUB_OAUTH_SETTINGS configuration not found, Github IdP/oauth will be disabled")
    else:
        app.logger.info("GITHUB_OAUTH_SETTINGS environment variable found")

        # Check that the settings.json file is present:
        settings_json_file = os.environ["GITHUB_OAUTH_SETTINGS"]
        if not os.path.exists(settings_json_file):
            app.logger.info(
                "GitHub IdP/oauth settings.json file not found, SSO will be disabled")
        else:
            app.logger.info("GitHub IdP/oauth settings.json file found")


def database_check_study_case_state(with_deletion=False):
    """
    Check study case state in database

    Try to load each of them and store loading status and last modification date
    Give as outputs all study case that cannot be loaded and have more than one month
    with no changes.

    :param with_deletion: delete every failed or unreferenced study
    :type with_deletion: boolean
    """
    from datetime import datetime, timezone
    from os import listdir, path
    from shutil import rmtree

    from urllib3 import disable_warnings
    from urllib3.exceptions import InsecureRequestWarning

    from sos_trades_api.controllers.sostrades_main.study_case_controller import (
        delete_study_cases,
    )
    from sos_trades_api.models.database_models import Group, StudyCase
    from sos_trades_api.tools.loading.study_case_manager import StudyCaseManager

    studies_to_delete = []
    folders_to_delete = []

    disable_warnings(InsecureRequestWarning)

    # Remove INFO/WARNING level to avoid pushing too many log
    logging.disable(logging.INFO)
    logging.disable(logging.WARNING)
    print("Only Error, Fatal and Critical logging message will be displayed.")

    study_on_disk = {}

    with app.app_context():

        all_study_case = StudyCase.query.all()
        all_group = Group.query.all()

        print("\nCheck file system regarding available data's")
        base_path = StudyCaseManager.get_root_study_data_folder()

        # Get all sub elements inside root data folder (looking for group
        # folder)
        group_folder_list = listdir(base_path)
        for group_folder in group_folder_list:

            # Construct the path to the current element and check the element
            # is a folder
            built_group_path = join(base_path, group_folder)
            if path.isdir(built_group_path) and group_folder.isdigit():

                # Get all sub elements inside group data folder (looking for
                # study folder)
                study_folder_list = listdir(built_group_path)

                for study_folder in study_folder_list:
                    # Construct the path to the current element and check the
                    # element is a folder
                    built_study_path = join(built_group_path, study_folder)

                    if path.isdir(built_study_path) and study_folder.isdigit():
                        study_on_disk[int(study_folder)] = int(group_folder)

        print(f"\n{len(all_study_case)} study case(s) to check.\n")

        study_loaded_synthesis = []
        # Try to load each of them
        for study_case in all_study_case:
            is_load_ok = False
            is_date_ok = False
            try:
                study_case_manager = StudyCaseManager(study_case.id)
                study_case_manager.load_study_case_from_source()
                is_load_ok = True

                current_date = datetime.now().astimezone(timezone.utc).replace(tzinfo=None)
                date_delta = current_date - study_case.modification_date
                print(
                    f"DATE CHECK : {current_date} - {study_case.modification_date} - {date_delta.days}")
                is_date_ok = date_delta.days > 30

            except:
                is_load_ok = False

            # Remove study from study_on_disk dictionary
            if study_case.id in study_on_disk and study_on_disk[study_case.id] == study_case.group_id:
                del study_on_disk[study_case.id]

            study_group_result = list(
                filter(lambda g: g.id == study_case.group_id, all_group))
            group_name = "Unknown"
            if len(study_group_result) == 1:
                group_name = study_group_result[0].name

            if is_load_ok:
                message = f"{study_case.id:<5} | {study_case.name:<30} | {study_case.repository:<70} | {study_case.process:<35} | {study_case.modification_date} | {group_name:<15} | SUCCESS"
            elif is_date_ok:
                message = f"{study_case.id:<5} | {study_case.name:<30} | {study_case.repository:<70} | {study_case.process:<35} | {study_case.modification_date} | {group_name:<15} | PARTIAL"
            else:
                message = f"{study_case.id:<5} | {study_case.name:<30} | {study_case.repository:<70} | {study_case.process:<35} | {study_case.modification_date} | {group_name:<15} | FAILED"
                if with_deletion:
                    studies_to_delete.append(study_case.id)
            study_loaded_synthesis.append(message)

        print("\n".join(study_loaded_synthesis))

        if with_deletion and len(studies_to_delete) > 0:
            delete_study_cases(studies_to_delete)
            print(f"All failed database studies deleted {studies_to_delete}.")

        for study_folder, group_folder in study_on_disk.items():
            study_group_result = list(
                filter(lambda g: g.id == int(group_folder), all_group))
            group_name = "Unknown"
            if len(study_group_result) == 1:
                group_name = f"{study_group_result[0].name}?"
            print(
                f'{study_folder:<5} | {" ":<30} | {" ":<70} | {" ":<35} | {" ":<19} | {group_name:<15} | UNREFERENCED')

            if with_deletion:
                folder = join(base_path, f"{group_folder}", f"{study_folder}")
                folders_to_delete.append(folder)

        if with_deletion and len(folders_to_delete) > 0:
            for folder in folders_to_delete:
                rmtree(folder, ignore_errors=True)
                print(f"Folder {folder:<128} deleted.")


def database_create_standard_user(username, email, firstname, lastname):
    """
    Set initial data into db:
    create Administrator account and set password
    create test_user account and set password
    create default group ALL_users
    """
    from sos_trades_api.controllers.sostrades_data.user_controller import (
        create_standard_user_account,
    )
    create_standard_user_account(username, email, firstname, lastname)


def database_reset_user_password(username):
    """
    Reset user password if account already exist

    :param:username, username of the user
    """
    from sos_trades_api.controllers.sostrades_data.user_controller import (
        reset_local_user_password_by_name,
    )

    reset_local_user_password_by_name(username)


def database_rename_applicative_group(new_group_name):
    """
    Rename a group from old_group_name to new_group_name
    """
    from sos_trades_api.controllers.sostrades_data.group_controller import (
        rename_applicative_group,
    )

    rename_applicative_group(new_group_name)


def database_change_user_profile(username, new_profile=None):
    """
    Update a user profile

    :param username: user identifier
    :param new_profile: profile name to set (if not set then remove user profile)
    """
    from sos_trades_api.models.database_models import User, UserProfile

    with app.app_context():
        try:
            # Retrieve user account
            user = User.query.filter(User.username == username).first()

            if user is None:
                raise Exception(f"User {username} not found")

            # Get old user profile for logging purpose"
            old_user_profile = UserProfile.query.filter(
                UserProfile.id == user.user_profile_id).first()
            old_user_profile_name = None
            if old_user_profile is not None:
                old_user_profile_name = old_user_profile.name

            # Get information's about new profile
            new_profile_id = None
            if new_profile is not None:
                new_user_profile = UserProfile.query.filter(
                    UserProfile.name == new_profile).first()
                if new_user_profile is None:
                    raise Exception(f"Profile {new_profile} not found")
                else:
                    new_profile_id = new_user_profile.id

            # Update the user if changed is required
            if user.user_profile_id != new_profile_id:
                user.user_profile_id = new_profile_id
                db.session.add(user)
                db.session.commit()
                app.logger.info(
                    f"User {username} profile changed from {old_user_profile_name} to {new_profile}")
            else:
                app.logger.info("Profile already up-to-date")

        except:
            app.logger.exception(
                "An error occurs during database setup")


def database_create_api_key(group_name, api_key_name):
    """
    Create a new api key for the given group in database

    :param group_name: Group identifier to assign api key
    :type group_name: str

    :param api_key_name: Name to set to the api key
    :type api_key_name: str
    """
    from sos_trades_api.models.database_models import (
        AccessRights,
        Device,
        Group,
        GroupAccessUser,
    )

    with app.app_context():
        # First check that group has an owner
        result = db.session.query(User, Group, GroupAccessUser, AccessRights) \
            .filter(User.id == GroupAccessUser.user_id) \
            .filter(Group.id == GroupAccessUser.group_id) \
            .filter(Group.name == group_name) \
            .filter(GroupAccessUser.right_id == AccessRights.id) \
            .filter(AccessRights.access_right == AccessRights.OWNER).first()

        if result is None:
            app.logger.error(
                "To generate an api key, the group must exist and have a user as group OWNER.")
            exit()

        group = result.Group

        device_already_exist = Device.query.filter(
            Device.group_id == group.id).first()

        if device_already_exist:
            app.logger.error(
                "There is already an api key available for this group")
            exit()

        device = Device()
        device.device_name = api_key_name
        device.group_id = group.id

        db.session.add(device)
        db.session.commit()

        app.logger.info("The following api key has been created")
        app.logger.info(device)


def database_renew_api_key(group_name):
    """
    Renew api key for the given group in database

    :param group_name: Group identifier with assigned api key
    :type group_name: str
    """
    from sos_trades_api.models.database_models import Device, Group

    with app.app_context():
        # First check that group has an owner
        result = db.session.query(Group, Device) \
            .filter(Group.id == Device.group_id) \
            .filter(Group.name == group_name).first()

        if result is None:
            app.logger.error("No api key found for this group")
            exit()

        device = result.Device

        # Update key value
        temp_device = Device()
        device.device_key = temp_device.device_key

        db.session.add(device)
        db.session.commit()

        app.logger.info("The following api key has been updated")
        app.logger.info(device)


def database_revoke_api_key(group_name):
    """
    Revoke api key for the given group in database

    :param group_name: Group identifier with assigned api key
    :type group_name: str
    """
    from sos_trades_api.models.database_models import Device, Group

    with app.app_context():
        # First check that group has an owner
        result = db.session.query(Group, Device) \
            .filter(Group.id == Device.group_id) \
            .filter(Group.name == group_name).first()

        if result is None:
            app.logger.error("No api key found for this group.")
            exit()

        device = result.Device

        db.session.delete(device)
        db.session.commit()

        app.logger.info("The following api key has been deleted")
        app.logger.info(device)


def database_list_api_key():
    """
    list all database api key
    """
    from sos_trades_api.models.database_models import Device

    with app.app_context():
        # First check that group has an owner
        devices = Device.query.all()

        if len(devices) == 0:
            app.logger.info("No api key found")
        else:
            app.logger.info("Existing api key list")
            for device in devices:
                app.logger.info(device)


def clean_all_allocations_method():
    from sos_trades_api.tools.allocation_management.allocation_management import (
        clean_all_allocations_type_study,
    )
    clean_all_allocations_type_study()

def clean_inactive_study_pods():
    from sos_trades_api.controllers.sostrades_main.study_case_controller import (
        check_study_is_still_active_or_kill_pod,
    )

    check_study_is_still_active_or_kill_pod()

def update_all_pod_status_method():
    from sos_trades_api.tools.allocation_management.allocation_management import (
        update_all_pod_status,
    )
    update_all_pod_status()

def update_all_pod_status_loop_method():
    from sos_trades_api.tools.allocation_management.allocation_management import (
        update_all_pod_status,
    )
    interval = 15 #seconds
    while True:
        try:
            update_all_pod_status()
            app.logger.info("Retrieved status of pod of kubernetes from launch_thread_update_pod_allocation_status()")
        except Exception as ex:
            app.logger.exception("Exception while updating pod allocation status", exc_info=ex)
        if not Config().pod_watcher_activated:
            time.sleep(interval)

if app.config["ENVIRONMENT"] != UNIT_TEST:

    # Add custom command on flask cli to execute database setup
    # (mainly for manage gunicorn launch and avoid all worker to execute the command)
    @click.command("init_process")
    @click.option("-d", "--debug", is_flag=True)
    @with_appcontext
    def init_process(debug):
        """
        Execute process and reference database setup

        :param debug: show DEBUG log
        :type debug: boolean
        """
        if debug:
            app.logger.setLevel(logging.DEBUG)
        else:
            app.logger.setLevel(logging.INFO)
        database_process_setup()

    @click.command("check_study_case_state")
    @click.option("-wd", "--with_deletion", is_flag=True)
    @with_appcontext
    def check_study_case_state(with_deletion):
        """
        Check study case state in database
        Try to load each of them and store loading status and last modification date
        Give as outputs all study case that cannot be loaded and have more than one month
        with no changes.

        :param with_deletion: delete every failed or unreferenced study
        :type with_deletion: boolean
        """
        database_check_study_case_state(with_deletion)

    # Add custom command on flask cli to execute database init data setup
    # (mainly for manage gunicorn launch and avoid all worker to execute the command)
    @click.command("create_standard_user")
    @click.argument("username")
    @click.argument("email")
    @click.argument("firstname")
    @click.argument("lastname")
    @with_appcontext
    def create_standard_user(username, email, firstname, lastname):
        """
        standard creation associated to ALl_user group
        :param:username, the identification name of the user, must be unique in users database
        :param:email, email of the user, must be unique in users database
        :param:firstname, first name of the user
        :param:lastname, last name of the user
        """
        database_create_standard_user(username, email, firstname, lastname)

    # Add custom command on flask cli to execute database init data setup
    # (mainly for manage gunicorn launch and avoid all worker to execute the command)
    @click.command("reset_standard_user_password")
    @click.argument("username")
    @with_appcontext
    def reset_standard_user_password(username):
        """
        reset the password of a user with this username
        :param:username, the user name of the user
        """
        database_reset_user_password(username)


    # Add custom command on flask cli to execute database init data setup
    # (mainly for manage gunicorn launch and avoid all worker to execute the command)
    @click.command("create_user_test")
    @click.argument("username")
    @click.argument("password")
    @with_appcontext
    def create_user_test(username, password):
        """
        user_test creation
        :param:username, the identification name of the user, must be unique in users database
        :param:password, password of the user count
        :param:profile, the user profile
        """
        from sos_trades_api.controllers.sostrades_data.user_controller import (
            database_create_user_test,
        )
        # Create the user test
        try:
            database_create_user_test(username, password)
            app.logger.info(f"{username} has been successfully created")
        except Exception as ex:
            app.logger.error(f"The following error occurs when trying to create user_test\n{ex} ")
            raise ex

    # Add custom command on flask cli to execute database init data setup
    @click.command("set_user_access_group")
    @click.argument("username")
    @click.argument("group_list_str")
    @with_appcontext
    def set_user_access_group(username, group_list_str):
        """
        Give user rights at groups
        :param:username, the identification name of the user, must be unique in users database
        :param:group_list_str, the list of group targeted
        """
        from sos_trades_api.controllers.sostrades_data.user_controller import (
            database_set_user_access_group,
        )

        # Transform the string to a list
        group_list = group_list_str.split(",")
        group_list = [group.strip() for group in group_list]
        try:
            database_set_user_access_group(group_list, username)
            app.logger.info(f'The group_access_user for "{group_list_str}" has been successfully updated to "{username}"')

        except Exception as ex:
            app.logger.error(f"The following error occurs when trying to set access right to a group\n{ex}")
            raise ex

    # Add custom command on flask cli to execute database init data setup
    # (mainly for manage gunicorn launch and avoid all worker to execute the command)
    @click.command("set_process_access_user")
    @click.argument("username")
    @click.argument("process_list_str")
    @with_appcontext
    def set_process_access_user(username, process_list_str):
        """
        Set the necessary processes access at the user
        :param:username, the identification name of the user, must be unique in users database
        :param:process_list, the list of process targeted
        """
        from sos_trades_api.tools.process_management.process_management import (
            set_processes_to_user,
        )

        # Transform the string to a list
        process_list = process_list_str.split(",")
        process_list = [process.strip() for process in process_list]

        try:
            # retrieve the created user_test
            user = User.query.filter(User.username == username).first()
            if user is not None:
                set_processes_to_user(process_list, user.id, app.logger)
                app.logger.info(
                    f'The process_access_user for "{process_list_str}" has been successfully updated to "{username}"')

            else:
                raise Exception(f"User {username} not found in database")
        except Exception as ex:
            app.logger.error(f"The following error occurs when trying to set process to test user\n{ex} ")
            raise ex

    # Add custom command on flask cli to execute database init data setup
    # (mainly for manage gunicorn launch and avoid all worker to execute the command)
    @click.command("rename_applicative_group")
    @click.argument("new_name")
    @with_appcontext
    def rename_applicative_group(new_name):
        """
        rename a group from old_name to new_name
        """
        database_rename_applicative_group(new_name)

    @click.command("change_user_profile")
    @click.argument("username")
    @click.option("-p", "--profile", type=click.Choice([UserProfile.STUDY_MANAGER, UserProfile.STUDY_USER, UserProfile.STUDY_USER_NO_EXECUTION]), default=None)
    @with_appcontext
    def change_user_profile(username, profile):
        """
        update user profile
        :param:username, the identification name of the user
        :param:profile, profile value , 'Study user', 'Study manager', 'Study user without execution', or nothing to set no profile
        """
        app.logger.setLevel(0)
        if profile is None or len(profile) == 0:
            profile = None
        database_change_user_profile(username, profile)

    @click.command("create_api_key")
    @click.argument("group_name")
    @click.argument("api_key_name")
    @with_appcontext
    def create_api_key(group_name, api_key_name):
        """
        create an api key
        :param group_name: the group name to assign api key
        :type group_name: str
        :param api_key_name: name to set to the api key
        :type group_name: str
        """
        database_create_api_key(group_name, api_key_name)

    @click.command("renew_api_key")
    @click.argument("group_name")
    @with_appcontext
    def renew_api_key(group_name):
        """
        update an api key
        :param group_name: the group name to renew api key
        :type group_name: str
        """
        database_renew_api_key(group_name)

    @click.command("revoke_api_key")
    @click.argument("group_name")
    @with_appcontext
    def revoke_api_key(group_name):
        """
        revoke an api key
        :param: group_name, the group name to revoke api key
        :type group_name: str
        """
        database_revoke_api_key(group_name)

    @click.command("list_api_key")
    @with_appcontext
    def list_api_key():
        """
        List all database api key
        """
        database_list_api_key()

    # Add custom command on flask cli to clean allocations, services and
    # deployments
    @click.command("clean_all_allocations")
    @with_appcontext
    def clean_all_allocations():
        """
        delete all allocations from db and delete services and deployments with kubernetes api
        """
        clean_all_allocations_method()

    # Add custom command on flask cli to clean inactive allocation, service and
    # deployment
    @click.command("clean_inactive_study_pod")
    @with_appcontext
    def clean_inactive_study_pod():
        """
        delete inactive current study allocation from db and delete service and deployment with kubernetes api
        """
        clean_inactive_study_pods()

    # Add custom command on flask cli to update all current allocations
    @click.command("update_pod_allocations_status")
    @with_appcontext
    def update_pod_allocations_status():
        """
        update all allocations from db
        """
        update_all_pod_status_method()

    # Add custom command on flask cli to update all current allocations
    @click.command("update_pod_allocations_status_loop")
    @with_appcontext
    def update_pod_allocations_status_loop():
        """
        update all allocations from db
        """
        update_all_pod_status_loop_method()

    app.cli.add_command(init_process)
    app.cli.add_command(check_study_case_state)
    app.cli.add_command(create_standard_user)
    app.cli.add_command(rename_applicative_group)
    app.cli.add_command(reset_standard_user_password)
    app.cli.add_command(change_user_profile)
    app.cli.add_command(create_api_key)
    app.cli.add_command(renew_api_key)
    app.cli.add_command(revoke_api_key)
    app.cli.add_command(list_api_key)
    app.cli.add_command(clean_all_allocations)
    app.cli.add_command(clean_inactive_study_pod)
    app.cli.add_command(create_user_test)
    app.cli.add_command(set_user_access_group)
    app.cli.add_command(set_process_access_user)
    app.cli.add_command(update_pod_allocations_status)
    app.cli.add_command(update_pod_allocations_status_loop)

    # Using the expired_token_loader decorator, we will now call
    # this function whenever an expired but otherwise valid access
    # token attempts to access an endpoint

    @jwt.expired_token_loader
    def my_expired_token_callback(jwt_header, jwt_data):
        return jsonify({
            "statusCode": 401,
            "name": "Unauthorized",
            "description": "User session expired, please log again",
        }), 401

    # override debug flag
    if "--debugger" in sys.argv:
        app.debug = True

    # Put here all imports from model
    # For migration to detect new tables
    # After running migration script, remove them from here to prevent import
    # error
    if app is not None and db is not None:
        migrate = Migrate(app, db, compare_type=False)

    # Attention compare type find a difference in ReferenceGenerationStatus
    # if not app == None and not db == None:
    #     migrate = Migrate(app, db, compare_type=True)

    # load & register APIs
    # from sos_trades_api.routes import *

    # Register exception handler
    @app.errorhandler(Exception)
    def error_handler(error):
        """
        Standard Error Handler
        """
        app.logger.error(error)
        tb.print_exc()
        if isinstance(error, HTTPException):
            return jsonify({
                "statusCode": error.code,
                "name": error.name,
                "description": error.description,
            }), error.code
        else:
            return jsonify({
                "statusCode": 500,
                "name": "Internal Server Error",
                "description": str(error),
            }), 500

    @app.before_request
    def before_request():
        session[START_TIME] = time.time()

    @app.after_request
    def after_request(response):

        # Set logging info regarding request processing time
        duration = 0
        if START_TIME in session:
            duration = time.time() - session[START_TIME]

        app.logger.info(
            f"{request.remote_addr}, {request.method}, {request.scheme}, {request.full_path}, {response.status}, {duration} sec.",
        )

        # Enable CORS requests for local development
        # The following will allow the local angular-cli development environment to
        # make requests to this server (otherwise, you will get 403s due to same-
        # origin poly)
        response.headers.add("Access-Control-Allow-Origin",
                             "http://localhost:4200")
        response.headers.add("Access-Control-Allow-Credentials", "true")
        response.headers.add("Access-Control-Allow-Headers",
                             'Content-Type,Authorization,Set-Cookie,Cookie,Cache-Control,Pragma,Expires')
        response.headers.add("Access-Control-Allow-Methods",
                             "GET,PUT,POST,DELETE")

        # disable caching all requests
        response.cache_control.no_cache = True
        response.cache_control.no_store = True
        response.cache_control.must_revalidate = True

        return response


@app.route("/api/ping", methods=["GET"])
def ping():
    return make_response(jsonify("pong"), 200)<|MERGE_RESOLUTION|>--- conflicted
+++ resolved
@@ -70,29 +70,18 @@
     # sos_trades_api dependencies
 
     app.logger.info("Importing dependencies")
-    from sos_trades_api.models.custom_json_encoder import CustomJsonProvider
+    from sos_trades_api.models.custom_json_encoder import (
+        CustomJsonProvider,
+    )
     from sos_trades_api.models.database_models import Group, User, UserProfile
     from sos_trades_api.tools.cache.study_case_cache import StudyCaseCache
-<<<<<<< HEAD
-    from sos_trades_api.tools.logger.application_request_formatter import ApplicationRequestFormatter
-    from sos_trades_api.models.database_models import User, Group, UserProfile
-    from sos_trades_api.models.custom_json_encoder import CustomJsonEncoder
+    from sos_trades_api.tools.logger.application_request_formatter import (
+        ApplicationRequestFormatter,
+    )
 
     app.logger.info('Adding application logger handler')
     app_mysql_handler = config.logging_database_engine(**config.logging_database_data)
     app_mysql_handler.setFormatter(ApplicationRequestFormatter("[%(asctime)s] %(levelname)s in %(module)s: %(message)s"))
-=======
-    from sos_trades_api.tools.logger.application_mysql_handler import (
-        ApplicationMySQLHandler,
-        ApplicationRequestFormatter,
-    )
-
-    app.logger.info("Adding application logger handler")
-    app_mysql_handler = ApplicationMySQLHandler(
-        db=config.logging_database_data)
-    app_mysql_handler.setFormatter(ApplicationRequestFormatter(
-        "[%(asctime)s] %(levelname)s in %(module)s: %(message)s"))
->>>>>>> d35bfaff
     app.logger.addHandler(app_mysql_handler)
 
     os.environ["FLASK_ENV"] = app.config["ENVIRONMENT"]
