'''
Copyright 2022 Airbus SAS
Modifications on 2023/11/22-2024/08/01 Copyright 2023 Capgemini

Licensed under the Apache License, Version 2.0 (the "License");
you may not use this file except in compliance with the License.
You may obtain a copy of the License at

    http://www.apache.org/licenses/LICENSE-2.0

Unless required by applicable law or agreed to in writing, software
distributed under the License is distributed on an "AS IS" BASIS,
WITHOUT WARRANTIES OR CONDITIONS OF ANY KIND, either express or implied.
See the License for the specific language governing permissions and
limitations under the License.
'''
import logging
import os
import re
import sys
import time
import traceback as tb
from datetime import datetime
from os.path import join

import click
from flask import Flask, jsonify, make_response, request, session
from flask.cli import with_appcontext
from flask_jwt_extended import JWTManager
from flask_migrate import Migrate
from flask_sqlalchemy import SQLAlchemy
from werkzeug.exceptions import HTTPException

from sos_trades_api.config import Config

START_TIME = "start_time"
first_line_time = time.time()

# Create  flask server and set local configuration
server_name = __name__
if os.environ.get("SERVER_NAME") is not None:
    server_name = os.environ["SERVER_NAME"]

app = Flask(server_name)

app.logger.propagate = False

for handler in app.logger.handlers:
    handler.setFormatter(logging.Formatter("[%(asctime)s] %(name)s %(levelname)s in %(module)s: %(message)s"))


# Env constant
PRODUCTION = "PRODUCTION"
ENVIRONMENT = "ENVIRONMENT"
UNIT_TEST = "UNIT_TEST"

try:
    app.logger.info("Loading configuration")
    config = Config()
    config.check()
    flask_config_dict = config.get_flask_config_dict()
    app.config.update(flask_config_dict)

    app.logger.info("Connecting to database")
    # Register database on app
<<<<<<< HEAD
    db = SQLAlchemy(engine_options={"pool_pre_ping": True, "pool_recycle": 3600})
=======
    db = SQLAlchemy(engine_options=config.main_database_engine_options)
>>>>>>> 6c43de9b
    db.init_app(app)

    # As flask application and database are initialized, then import
    # sos_trades_api dependencies

    app.logger.info("Importing dependencies")
    from sos_trades_api.models.custom_json_encoder import CustomJsonProvider
    from sos_trades_api.models.database_models import Group, User, UserProfile
    from sos_trades_api.tools.cache.study_case_cache import StudyCaseCache
    from sos_trades_api.tools.logger.application_request_formatter import (
        ApplicationRequestFormatter,
    )
    from sos_trades_api.tools.logger.application_sqlalchemy_handler import (
        ApplicationSQLAlchemyHandler,
    )

    app.logger.info('Adding application logger handler')
    app_mysql_handler = ApplicationSQLAlchemyHandler(connection_string=config.logging_database_uri, connect_args=config.logging_database_connect_args, engine_options=config.logging_database_engine_options)
    app_mysql_handler.setFormatter(ApplicationRequestFormatter("[%(asctime)s] %(levelname)s in %(module)s: %(message)s"))
    app.logger.addHandler(app_mysql_handler)

    app.logger.info("Configuring logger")
    if app.config["ENVIRONMENT"] == PRODUCTION:
        logging.basicConfig(level=logging.INFO, format="[%(asctime)s] [worker: %(process)d] %(name)s %(levelname)s in %(module)s: %(message)s")

        # Remove all trace
        logging.getLogger("engineio.server").setLevel(51)
    else:
        logging.basicConfig(level=logging.INFO, format="[%(asctime)s] [worker: %(process)d] %(name)s %(levelname)s in %(module)s: %(message)s")
        app.logger.setLevel(logging.DEBUG)
        logging.getLogger("engineio.server").setLevel(logging.DEBUG)

    for handler in logging.getLogger().handlers:
        handler.setFormatter(logging.Formatter("[%(asctime)s] [worker: %(process)d] %(name)s %(levelname)s in %(module)s: %(message)s"))
    app.logger.info(f'{app.config["ENVIRONMENT"]} environment configuration loaded')
    app.logger.info(f"Time elapsed since python beginning: {(time.time() - first_line_time):.2f} seconds")

    # Register own class encoder
    app.json_provider_class = CustomJsonProvider
    app.json = CustomJsonProvider(app)
except Exception as error:
    app.logger.error(
        f"The following error occurs when trying to initialize server\n{error} ")
    raise error

# Register own class for studycase caching
study_case_cache = StudyCaseCache(logger=app.logger)

# Create authentication token (JWT) manager
jwt = JWTManager(app)

<<<<<<< HEAD
=======
# in case of study server, save the active study file
pod_name =os.environ.get("HOSTNAME", "")
if pod_name.startswith("sostrades-study-server-"):
    #retreive study id
    match = re.search(r"(?<=sostrades-study-server-)\d+", pod_name)
    if match:
        #the number represents the study id
        study_id = int(match.group(0))

        from sos_trades_api.tools.active_study_management.active_study_management import (
            ACTIVE_STUDY_FILE_NAME,
            save_study_last_active_date,
        )
        # create the active study file if it doesn't exist
        local_path = Config().local_folder_path
        if local_path != "" and os.path.exists(local_path):
            file_path = os.path.join(local_path, f"{ACTIVE_STUDY_FILE_NAME}{study_id}.txt")
            if not os.path.exists(file_path):
                save_study_last_active_date(study_id, datetime.now())



def load_specific_study(study_identifier):
    """
    Load a specific study.
    Generally used when a specific study is launched to manage an unique study at startup
    :param study_identifier: database identifier of the study to load
    :type study_identifier: integer

    """
    from sos_trades_api.controllers.sostrades_main.study_case_controller import (
        study_case_manager_loading,
    )

    with app.app_context():
        study_manager = study_case_cache.get_study_case(study_identifier, False)
        study_case_manager_loading(study_manager, False, False)
        study_manager.loaded = True
        study_manager.load_in_progress = False

>>>>>>> 6c43de9b

def database_process_setup():
    from sos_trades_api.controllers.sostrades_main.study_case_controller import (
        clean_database_with_disabled_study_case,
    )
    from sos_trades_api.tools.allocation_management.allocation_management import (
        clean_all_allocations_type_reference,
    )
    from sos_trades_api.tools.process_management.process_management import (
        update_database_with_process,
    )
    from sos_trades_api.tools.reference_management.reference_management import (
        update_database_with_references,
    )
    """ Launch process setup in database

    :return boolean (success or not)
    """
    database_initialized = False

    # Retrieve repository to check from configuration file
    additional_repository_list = app.config["SOS_TRADES_PROCESS_REPOSITORY"]

    with app.app_context():
        try:
            # Retrieve group from configuration to set admin as default
            # user manager
            group_manager_account_account = Group.query.filter(
                Group.is_default_applicative_group).first()
            if group_manager_account_account is None:
                group_manager_account_account = Group.query.filter(
                    Group.name == Group.SOS_TRADES_DEV_GROUP).first()
                print(
                    "No default group have been found. Group Sostrades_dev is get by default")

            app.logger.info(
                "Starting loading available processes and references")
            update_database_with_process(additional_repository_list=additional_repository_list,
                                         logger=app.logger,
                                         default_manager_group=group_manager_account_account)
            update_database_with_references(app.logger)

            app.logger.info(
                "Finished loading available processes and references")

            app.logger.info("Clean reference pod allocations")
            clean_all_allocations_type_reference(app.logger)
            app.logger.info("Finished cleaning pod allocation references")

            app.logger.info("Clean disabled study case")
            clean_database_with_disabled_study_case(app.logger)
            app.logger.info(
                "Finished cleaning disabled study case, server is ready...")

            database_initialized = True
        except:
            app.logger.exception(
                "An error occurs during database setup")

    return database_initialized


def check_identity_provider_availability():
    """
    Check is environment variable needed to activate SAML_V2 compatible identity provider or
    GitHub OAuth provider are available.
    """
    # -------- SAML V2 provider
    # Test if SAML settings file path is filled
    if os.environ.get("SAML_V2_METADATA_FOLDER") is None:
        app.logger.info(
            "SAML_V2_METADATA_FOLDER configuration not found, SSO will be disabled")
    else:
        app.logger.info("SAML_V2_METADATA_FOLDER environment variable found")

        # Check that the settings.json file is present:
        sso_path = os.environ["SAML_V2_METADATA_FOLDER"]
        if not os.path.exists(sso_path):
            app.logger.info("SSO folder not found, SSO will be disabled")
        else:
            app.logger.info("SSO folder file found")

    # -------- Github oauth provider
    if os.environ.get("GITHUB_OAUTH_SETTINGS") is None:
        app.logger.info(
            "GITHUB_OAUTH_SETTINGS configuration not found, Github IdP/oauth will be disabled")
    else:
        app.logger.info("GITHUB_OAUTH_SETTINGS environment variable found")

        # Check that the settings.json file is present:
        settings_json_file = os.environ["GITHUB_OAUTH_SETTINGS"]
        if not os.path.exists(settings_json_file):
            app.logger.info(
                "GitHub IdP/oauth settings.json file not found, Github IdP/oauth will be disabled")
        else:
            app.logger.info("GitHub IdP/oauth settings.json file found")

    # -------- Keycloak oauth provider
    if os.environ.get("KEYCLOAK_OAUTH_SETTINGS") is None:
        app.logger.info(
            "KEYCLOAK_OAUTH_SETTINGS configuration not found, Keycloak IdP/oauth will be disabled")
    else:
        app.logger.info("KEYCLOAK_OAUTH_SETTINGS environment variable found")

        # Check that the settings.json file is present:
        settings_json_file = os.environ["KEYCLOAK_OAUTH_SETTINGS"]
        if not os.path.exists(settings_json_file):
            app.logger.info(
                "Keycloak IdP/oauth settings.json file not found, Keycloak IdP/oauth will be disabled")
        else:
            app.logger.info("Keycloak IdP/oauth settings.json file found")


def database_check_study_case_state(with_deletion=False):
    """
    Check study case state in database

    Try to load each of them and store loading status and last modification date
    Give as outputs all study case that cannot be loaded and have more than one month
    with no changes.

    :param with_deletion: delete every failed or unreferenced study
    :type with_deletion: boolean
    """
    from datetime import datetime, timezone
    from os import listdir, path
    from shutil import rmtree

    from urllib3 import disable_warnings
    from urllib3.exceptions import InsecureRequestWarning

    from sos_trades_api.controllers.sostrades_main.study_case_controller import (
        delete_study_cases,
    )
    from sos_trades_api.models.database_models import Group, StudyCase
    from sos_trades_api.tools.loading.study_case_manager import StudyCaseManager

    studies_to_delete = []
    folders_to_delete = []

    disable_warnings(InsecureRequestWarning)

    # Remove INFO/WARNING level to avoid pushing too many log
    logging.disable(logging.INFO)
    logging.disable(logging.WARNING)
    print("Only Error, Fatal and Critical logging message will be displayed.")

    study_on_disk = {}

    with app.app_context():

        all_study_case = StudyCase.query.all()
        all_group = Group.query.all()

        print("\nCheck file system regarding available data's")
        base_path = StudyCaseManager.get_root_study_data_folder()

        # Get all sub elements inside root data folder (looking for group
        # folder)
        group_folder_list = listdir(base_path)
        for group_folder in group_folder_list:

            # Construct the path to the current element and check the element
            # is a folder
            built_group_path = join(base_path, group_folder)
            if path.isdir(built_group_path) and group_folder.isdigit():

                # Get all sub elements inside group data folder (looking for
                # study folder)
                study_folder_list = listdir(built_group_path)

                for study_folder in study_folder_list:
                    # Construct the path to the current element and check the
                    # element is a folder
                    built_study_path = join(built_group_path, study_folder)

                    if path.isdir(built_study_path) and study_folder.isdigit():
                        study_on_disk[int(study_folder)] = int(group_folder)

        print(f"\n{len(all_study_case)} study case(s) to check.\n")

        study_loaded_synthesis = []
        # Try to load each of them
        for study_case in all_study_case:
            is_load_ok = False
            is_date_ok = False
            try:
                study_case_manager = StudyCaseManager(study_case.id)
                study_case_manager.load_study_case_from_source()
                is_load_ok = True

                current_date = datetime.now().astimezone(timezone.utc).replace(tzinfo=None)
                date_delta = current_date - study_case.modification_date
                print(
                    f"DATE CHECK : {current_date} - {study_case.modification_date} - {date_delta.days}")
                is_date_ok = date_delta.days > 30

            except:
                is_load_ok = False

            # Remove study from study_on_disk dictionary
            if study_case.id in study_on_disk and study_on_disk[study_case.id] == study_case.group_id:
                del study_on_disk[study_case.id]

            study_group_result = list(
                filter(lambda g: g.id == study_case.group_id, all_group))
            group_name = "Unknown"
            if len(study_group_result) == 1:
                group_name = study_group_result[0].name

            if is_load_ok:
                message = f"{study_case.id:<5} | {study_case.name:<30} | {study_case.repository:<70} | {study_case.process:<35} | {study_case.modification_date} | {group_name:<15} | SUCCESS"
            elif is_date_ok:
                message = f"{study_case.id:<5} | {study_case.name:<30} | {study_case.repository:<70} | {study_case.process:<35} | {study_case.modification_date} | {group_name:<15} | PARTIAL"
            else:
                message = f"{study_case.id:<5} | {study_case.name:<30} | {study_case.repository:<70} | {study_case.process:<35} | {study_case.modification_date} | {group_name:<15} | FAILED"
                if with_deletion:
                    studies_to_delete.append(study_case.id)
            study_loaded_synthesis.append(message)

        print("\n".join(study_loaded_synthesis))

        if with_deletion and len(studies_to_delete) > 0:
            delete_study_cases(studies_to_delete)
            print(f"All failed database studies deleted {studies_to_delete}.")

        for study_folder, group_folder in study_on_disk.items():
            study_group_result = list(
                filter(lambda g: g.id == int(group_folder), all_group))
            group_name = "Unknown"
            if len(study_group_result) == 1:
                group_name = f"{study_group_result[0].name}?"
            print(
                f'{study_folder:<5} | {" ":<30} | {" ":<70} | {" ":<35} | {" ":<19} | {group_name:<15} | UNREFERENCED')

            if with_deletion:
                folder = join(base_path, f"{group_folder}", f"{study_folder}")
                folders_to_delete.append(folder)

        if with_deletion and len(folders_to_delete) > 0:
            for folder in folders_to_delete:
                rmtree(folder, ignore_errors=True)
                print(f"Folder {folder:<128} deleted.")


def database_create_standard_user(username, email, firstname, lastname):
    """
    Set initial data into db:
    create Administrator account and set password
    create test_user account and set password
    create default group ALL_users
    """
    from sos_trades_api.controllers.sostrades_data.user_controller import (
        create_standard_user_account,
    )
    create_standard_user_account(username, email, firstname, lastname)


def database_reset_user_password(username):
    """
    Reset user password if account already exist

    :param:username, username of the user
    """
    from sos_trades_api.controllers.sostrades_data.user_controller import (
        reset_local_user_password_by_name,
    )

    reset_local_user_password_by_name(username)


def database_rename_applicative_group(new_group_name):
    """
    Rename a group from old_group_name to new_group_name
    """
    from sos_trades_api.controllers.sostrades_data.group_controller import (
        rename_applicative_group,
    )

    rename_applicative_group(new_group_name)


def database_change_user_profile(username, new_profile=None):
    """
    Update a user profile

    :param username: user identifier
    :param new_profile: profile name to set (if not set then remove user profile)
    """
    from sos_trades_api.models.database_models import User, UserProfile

    with app.app_context():
        try:
            # Retrieve user account
            user = User.query.filter(User.username == username).first()

            if user is None:
                raise Exception(f"User {username} not found")

            # Get old user profile for logging purpose"
            old_user_profile = UserProfile.query.filter(
                UserProfile.id == user.user_profile_id).first()
            old_user_profile_name = None
            if old_user_profile is not None:
                old_user_profile_name = old_user_profile.name

            # Get information's about new profile
            new_profile_id = None
            if new_profile is not None:
                new_user_profile = UserProfile.query.filter(
                    UserProfile.name == new_profile).first()
                if new_user_profile is None:
                    raise Exception(f"Profile {new_profile} not found")
                else:
                    new_profile_id = new_user_profile.id

            # Update the user if changed is required
            if user.user_profile_id != new_profile_id:
                user.user_profile_id = new_profile_id
                db.session.add(user)
                db.session.commit()
                app.logger.info(
                    f"User {username} profile changed from {old_user_profile_name} to {new_profile}")
            else:
                app.logger.info("Profile already up-to-date")

        except:
            app.logger.exception(
                "An error occurs during database setup")


def database_create_api_key(group_name, api_key_name):
    """
    Create a new api key for the given group in database

    :param group_name: Group identifier to assign api key
    :type group_name: str

    :param api_key_name: Name to set to the api key
    :type api_key_name: str
    """
    from sos_trades_api.models.database_models import (
        AccessRights,
        Device,
        Group,
        GroupAccessUser,
    )

    with app.app_context():
        # First check that group has an owner
        result = db.session.query(User, Group, GroupAccessUser, AccessRights) \
            .filter(User.id == GroupAccessUser.user_id) \
            .filter(Group.id == GroupAccessUser.group_id) \
            .filter(Group.name == group_name) \
            .filter(GroupAccessUser.right_id == AccessRights.id) \
            .filter(AccessRights.access_right == AccessRights.OWNER).first()

        if result is None:
            app.logger.error(
                "To generate an api key, the group must exist and have a user as group OWNER.")
            exit()

        group = result.Group

        device_already_exist = Device.query.filter(
            Device.group_id == group.id).first()

        if device_already_exist:
            app.logger.error(
                "There is already an api key available for this group")
            exit()

        device = Device()
        device.device_name = api_key_name
        device.group_id = group.id

        db.session.add(device)
        db.session.commit()

        app.logger.info("The following api key has been created")
        app.logger.info(device)


def database_renew_api_key(group_name):
    """
    Renew api key for the given group in database

    :param group_name: Group identifier with assigned api key
    :type group_name: str
    """
    from sos_trades_api.models.database_models import Device, Group

    with app.app_context():
        # First check that group has an owner
        result = db.session.query(Group, Device) \
            .filter(Group.id == Device.group_id) \
            .filter(Group.name == group_name).first()

        if result is None:
            app.logger.error("No api key found for this group")
            exit()

        device = result.Device

        # Update key value
        temp_device = Device()
        device.device_key = temp_device.device_key

        db.session.add(device)
        db.session.commit()

        app.logger.info("The following api key has been updated")
        app.logger.info(device)


def database_revoke_api_key(group_name):
    """
    Revoke api key for the given group in database

    :param group_name: Group identifier with assigned api key
    :type group_name: str
    """
    from sos_trades_api.models.database_models import Device, Group

    with app.app_context():
        # First check that group has an owner
        result = db.session.query(Group, Device) \
            .filter(Group.id == Device.group_id) \
            .filter(Group.name == group_name).first()

        if result is None:
            app.logger.error("No api key found for this group.")
            exit()

        device = result.Device

        db.session.delete(device)
        db.session.commit()

        app.logger.info("The following api key has been deleted")
        app.logger.info(device)


def database_list_api_key():
    """
    list all database api key
    """
    from sos_trades_api.models.database_models import Device

    with app.app_context():
        # First check that group has an owner
        devices = Device.query.all()

        if len(devices) == 0:
            app.logger.info("No api key found")
        else:
            app.logger.info("Existing api key list")
            for device in devices:
                app.logger.info(device)


def clean_all_allocations_method():
    from sos_trades_api.tools.allocation_management.allocation_management import (
        clean_all_allocations_type_study,
    )
    from sos_trades_api.tools.coedition.coedition import clear_all_users_from_all_rooms

    with app.app_context():
        app.logger.info("Start cleaning all pod allocations")
        clean_all_allocations_type_study()
        app.logger.info("End cleaning all pod allocations")
        app.logger.info("Start cleaning all remaining coedition users connected to studies")
        # then delete all coedition user that have not been deleted
        clear_all_users_from_all_rooms()
        app.logger.info("End cleaning all remaining coedition users connected to studies")

def clean_inactive_study_pods():
    from sos_trades_api.controllers.sostrades_main.study_case_controller import (
        check_study_is_still_active_or_kill_pod,
    )

    check_study_is_still_active_or_kill_pod()

def update_all_pod_status_method():
    from sos_trades_api.tools.allocation_management.allocation_management import (
        update_all_pod_status,
    )
    update_all_pod_status()

def update_all_pod_status_loop_method():
    from sos_trades_api.tools.allocation_management.allocation_management import (
        update_all_pod_status,
    )
    while True:
        try:
            update_all_pod_status()
            app.logger.info("Retrieved status of pod of kubernetes from launch_thread_update_pod_allocation_status()")
        except Exception as ex:
            try:
                app.logger.exception("Exception while updating pod allocation status", exc_info=ex)
            except:
                # May happen that there is an issue when logging, so we pass
                pass

if app.config["ENVIRONMENT"] != UNIT_TEST:

    # Add custom command on flask cli to execute database setup
    # (mainly for manage gunicorn launch and avoid all worker to execute the command)
    @click.command("init_process")
    @click.option("-d", "--debug", is_flag=True)
    @with_appcontext
    def init_process(debug):
        """
        Execute process and reference database setup

        :param debug: show DEBUG log
        :type debug: boolean
        """
        if debug:
            app.logger.setLevel(logging.DEBUG)
        else:
            app.logger.setLevel(logging.INFO)
        database_process_setup()

    @click.command("check_study_case_state")
    @click.option("-wd", "--with_deletion", is_flag=True)
    @with_appcontext
    def check_study_case_state(with_deletion):
        """
        Check study case state in database
        Try to load each of them and store loading status and last modification date
        Give as outputs all study case that cannot be loaded and have more than one month
        with no changes.

        :param with_deletion: delete every failed or unreferenced study
        :type with_deletion: boolean
        """
        database_check_study_case_state(with_deletion)

    # Add custom command on flask cli to execute database init data setup
    # (mainly for manage gunicorn launch and avoid all worker to execute the command)
    @click.command("create_standard_user")
    @click.argument("username")
    @click.argument("email")
    @click.argument("firstname")
    @click.argument("lastname")
    @with_appcontext
    def create_standard_user(username, email, firstname, lastname):
        """
        standard creation associated to ALl_user group
        :param:username, the identification name of the user, must be unique in users database
        :param:email, email of the user, must be unique in users database
        :param:firstname, first name of the user
        :param:lastname, last name of the user
        """
        database_create_standard_user(username, email, firstname, lastname)

    # Add custom command on flask cli to execute database init data setup
    # (mainly for manage gunicorn launch and avoid all worker to execute the command)
    @click.command("reset_standard_user_password")
    @click.argument("username")
    @with_appcontext
    def reset_standard_user_password(username):
        """
        reset the password of a user with this username
        :param:username, the user name of the user
        """
        database_reset_user_password(username)


    # Add custom command on flask cli to execute database init data setup
    # (mainly for manage gunicorn launch and avoid all worker to execute the command)
    @click.command("create_user_test")
    @click.argument("username")
    @click.argument("password")
    @with_appcontext
    def create_user_test(username, password):
        """
        user_test creation
        :param:username, the identification name of the user, must be unique in users database
        :param:password, password of the user count
        :param:profile, the user profile
        """
        from sos_trades_api.controllers.sostrades_data.user_controller import (
            database_create_user_test,
        )
        # Create the user test
        try:
            database_create_user_test(username, password)
            app.logger.info(f"{username} has been successfully created")
        except Exception as ex:
            app.logger.error(f"The following error occurs when trying to create user_test\n{ex} ")
            raise ex

    # Add custom command on flask cli to execute database init data setup
    @click.command("set_user_access_group")
    @click.argument("username")
    @click.argument("group_list_str")
    @with_appcontext
    def set_user_access_group(username, group_list_str):
        """
        Give user rights at groups
        :param:username, the identification name of the user, must be unique in users database
        :param:group_list_str, the list of group targeted
        """
        from sos_trades_api.controllers.sostrades_data.user_controller import (
            database_set_user_access_group,
        )

        # Transform the string to a list
        group_list = group_list_str.split(",")
        group_list = [group.strip() for group in group_list]
        try:
            database_set_user_access_group(group_list, username)
            app.logger.info(f'The group_access_user for "{group_list_str}" has been successfully updated to "{username}"')

        except Exception as ex:
            app.logger.error(f"The following error occurs when trying to set access right to a group\n{ex}")
            raise ex

    # Add custom command on flask cli to execute database init data setup
    # (mainly for manage gunicorn launch and avoid all worker to execute the command)
    @click.command("set_process_access_user")
    @click.argument("username")
    @click.argument("process_list_str")
    @with_appcontext
    def set_process_access_user(username, process_list_str):
        """
        Set the necessary processes access at the user
        :param:username, the identification name of the user, must be unique in users database
        :param:process_list, the list of process targeted
        """
        from sos_trades_api.tools.process_management.process_management import (
            set_processes_to_user,
        )

        # Transform the string to a list
        process_list = process_list_str.split(",")
        process_list = [process.strip() for process in process_list]

        try:
            # retrieve the created user_test
            user = User.query.filter(User.username == username).first()
            if user is not None:
                set_processes_to_user(process_list, user.id, app.logger)
                app.logger.info(
                    f'The process_access_user for "{process_list_str}" has been successfully updated to "{username}"')

            else:
                raise Exception(f"User {username} not found in database")
        except Exception as ex:
            app.logger.error(f"The following error occurs when trying to set process to test user\n{ex} ")
            raise ex

    # Add custom command on flask cli to execute database init data setup
    # (mainly for manage gunicorn launch and avoid all worker to execute the command)
    @click.command("rename_applicative_group")
    @click.argument("new_name")
    @with_appcontext
    def rename_applicative_group(new_name):
        """
        rename a group from old_name to new_name
        """
        database_rename_applicative_group(new_name)

    @click.command("change_user_profile")
    @click.argument("username")
    @click.option("-p", "--profile", type=click.Choice([UserProfile.STUDY_MANAGER, UserProfile.STUDY_USER, UserProfile.STUDY_USER_NO_EXECUTION]), default=None)
    @with_appcontext
    def change_user_profile(username, profile):
        """
        update user profile
        :param:username, the identification name of the user
        :param:profile, profile value , 'Study user', 'Study manager', 'Study user without execution', or nothing to set no profile
        """
        app.logger.setLevel(0)
        if profile is None or len(profile) == 0:
            profile = None
        database_change_user_profile(username, profile)

    @click.command("create_api_key")
    @click.argument("group_name")
    @click.argument("api_key_name")
    @with_appcontext
    def create_api_key(group_name, api_key_name):
        """
        create an api key
        :param group_name: the group name to assign api key
        :type group_name: str
        :param api_key_name: name to set to the api key
        :type group_name: str
        """
        database_create_api_key(group_name, api_key_name)

    @click.command("renew_api_key")
    @click.argument("group_name")
    @with_appcontext
    def renew_api_key(group_name):
        """
        update an api key
        :param group_name: the group name to renew api key
        :type group_name: str
        """
        database_renew_api_key(group_name)

    @click.command("revoke_api_key")
    @click.argument("group_name")
    @with_appcontext
    def revoke_api_key(group_name):
        """
        revoke an api key
        :param: group_name, the group name to revoke api key
        :type group_name: str
        """
        database_revoke_api_key(group_name)

    @click.command("list_api_key")
    @with_appcontext
    def list_api_key():
        """
        List all database api key
        """
        database_list_api_key()

    # Add custom command on flask cli to clean allocations, services and
    # deployments
    @click.command("clean_all_allocations")
    @with_appcontext
    def clean_all_allocations():
        """
        delete all allocations from db and delete services and deployments with kubernetes api
        """
        clean_all_allocations_method()

    # Add custom command on flask cli to clean inactive allocation, service and
    # deployment
    @click.command("clean_inactive_study_pod")
    @with_appcontext
    def clean_inactive_study_pod():
        """
        delete inactive current study allocation from db and delete service and deployment with kubernetes api
        """
        clean_inactive_study_pods()

    # Add custom command on flask cli to update all current allocations
    @click.command("update_pod_allocations_status")
    @with_appcontext
    def update_pod_allocations_status():
        """
        update all allocations from db
        """
        update_all_pod_status_method()

    # Add custom command on flask cli to update all current allocations
    @click.command("update_pod_allocations_status_loop")
    @with_appcontext
    def update_pod_allocations_status_loop():
        """
        update all allocations from db
        """
        update_all_pod_status_loop_method()

    app.cli.add_command(init_process)
    app.cli.add_command(check_study_case_state)
    app.cli.add_command(create_standard_user)
    app.cli.add_command(rename_applicative_group)
    app.cli.add_command(reset_standard_user_password)
    app.cli.add_command(change_user_profile)
    app.cli.add_command(create_api_key)
    app.cli.add_command(renew_api_key)
    app.cli.add_command(revoke_api_key)
    app.cli.add_command(list_api_key)
    app.cli.add_command(clean_all_allocations)
    app.cli.add_command(clean_inactive_study_pod)
    app.cli.add_command(create_user_test)
    app.cli.add_command(set_user_access_group)
    app.cli.add_command(set_process_access_user)
    app.cli.add_command(update_pod_allocations_status)
    app.cli.add_command(update_pod_allocations_status_loop)

    # Using the expired_token_loader decorator, we will now call
    # this function whenever an expired but otherwise valid access
    # token attempts to access an endpoint

    @jwt.expired_token_loader
    def my_expired_token_callback(jwt_header, jwt_data):
        return jsonify({
            "statusCode": 401,
            "name": "Unauthorized",
            "description": "User session expired, please log again",
        }), 401

    # override debug flag
    if "--debugger" in sys.argv:
        app.debug = True

    # Put here all imports from model
    # For migration to detect new tables
    # After running migration script, remove them from here to prevent import
    # error
    if app is not None and db is not None:
        migrate = Migrate(app, db, compare_type=False)

    # Attention compare type find a difference in ReferenceGenerationStatus
    # if not app == None and not db == None:
    #     migrate = Migrate(app, db, compare_type=True)

    # load & register APIs
    # from sos_trades_api.routes import *

    # Register exception handler
    @app.errorhandler(Exception)
    def error_handler(error):
        """
        Standard Error Handler
        """
        app.logger.error(error)
        tb.print_exc()
        if isinstance(error, HTTPException):
            return jsonify({
                "statusCode": error.code,
                "name": error.name,
                "description": error.description,
            }), error.code
        else:
            return jsonify({
                "statusCode": 500,
                "name": "Internal Server Error",
                "description": str(error),
            }), 500

    @app.before_request
    def before_request():
        session[START_TIME] = time.time()

    @app.after_request
    def after_request(response):

        # Set logging info regarding request processing time
        duration = 0
        if START_TIME in session:
            duration = time.time() - session[START_TIME]
<<<<<<< HEAD
       
        app.logger.info(
            f"{request.remote_addr}, {request.method}, {request.scheme}, {request.full_path}, {response.status}, {duration} sec.",
        )
=======

        # show requets logs except for probe request
        if request.path != "/api/ping":
            app.logger.info(
                f"{request.remote_addr}, {request.method}, {request.scheme}, {request.full_path}, {response.status}, {duration} sec.",
            )
>>>>>>> 6c43de9b

        # Enable CORS requests for local development
        # The following will allow the local angular-cli development environment to
        # make requests to this server (otherwise, you will get 403s due to same-
        # origin poly)
        response.headers.add("Access-Control-Allow-Origin",
                             "http://localhost:4200")
        response.headers.add("Access-Control-Allow-Credentials", "true")
        response.headers.add("Access-Control-Allow-Headers",
                             'Content-Type,Authorization,Set-Cookie,Cookie,Cache-Control,Pragma,Expires')
        response.headers.add("Access-Control-Allow-Methods",
                             "GET,PUT,POST,DELETE")

        # disable caching all requests
        response.cache_control.no_cache = True
        response.cache_control.no_store = True
        response.cache_control.must_revalidate = True

        return response


@app.route("/api/ping", methods=["GET"])
def ping():
    return make_response(jsonify("pong"), 200)


<|MERGE_RESOLUTION|>--- conflicted
+++ resolved
@@ -63,11 +63,7 @@
 
     app.logger.info("Connecting to database")
     # Register database on app
-<<<<<<< HEAD
-    db = SQLAlchemy(engine_options={"pool_pre_ping": True, "pool_recycle": 3600})
-=======
     db = SQLAlchemy(engine_options=config.main_database_engine_options)
->>>>>>> 6c43de9b
     db.init_app(app)
 
     # As flask application and database are initialized, then import
@@ -119,8 +115,6 @@
 # Create authentication token (JWT) manager
 jwt = JWTManager(app)
 
-<<<<<<< HEAD
-=======
 # in case of study server, save the active study file
 pod_name =os.environ.get("HOSTNAME", "")
 if pod_name.startswith("sostrades-study-server-"):
@@ -161,7 +155,6 @@
         study_manager.loaded = True
         study_manager.load_in_progress = False
 
->>>>>>> 6c43de9b
 
 def database_process_setup():
     from sos_trades_api.controllers.sostrades_main.study_case_controller import (
@@ -1004,19 +997,12 @@
         duration = 0
         if START_TIME in session:
             duration = time.time() - session[START_TIME]
-<<<<<<< HEAD
-       
-        app.logger.info(
-            f"{request.remote_addr}, {request.method}, {request.scheme}, {request.full_path}, {response.status}, {duration} sec.",
-        )
-=======
 
         # show requets logs except for probe request
         if request.path != "/api/ping":
             app.logger.info(
                 f"{request.remote_addr}, {request.method}, {request.scheme}, {request.full_path}, {response.status}, {duration} sec.",
             )
->>>>>>> 6c43de9b
 
         # Enable CORS requests for local development
         # The following will allow the local angular-cli development environment to
