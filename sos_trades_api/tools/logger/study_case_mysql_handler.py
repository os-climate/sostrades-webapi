<<<<<<< HEAD
'''
Copyright 2022 Airbus SAS

Licensed under the Apache License, Version 2.0 (the "License");
you may not use this file except in compliance with the License.
You may obtain a copy of the License at

    http://www.apache.org/licenses/LICENSE-2.0

Unless required by applicable law or agreed to in writing, software
distributed under the License is distributed on an "AS IS" BASIS,
WITHOUT WARRANTIES OR CONDITIONS OF ANY KIND, either express or implied.
See the License for the specific language governing permissions and
limitations under the License.
'''

from sqlalchemy import create_engine
from sqlalchemy.orm import sessionmaker
from time import strftime, localtime
from logging import Handler, _defaultFormatter
from sos_trades_api.models.database_models import StudyCaseLog
import time
from contextlib import contextmanager

TIME_FMT = '%Y-%m-%d %H:%M:%S'


class StudyCaseMySQLHandler(Handler):
    """
    Logging handler for StudyCaseLog
    """

    def __init__(self, sql_alchemy_database_name, sql_alchemy_server_uri, sql_alchemy_database_ssl, study_case_id,
                 bulk_transaction=False):
        """
        Constructor
        :param sql_alchemy_database_name: server database name
        :type sql_alchemy_database_name: str

        :param sql_alchemy_server_uri: server connection in sqlalchemy uri format
        :type sql_alchemy_server_uri: str

        :param sql_alchemy_server_ssl: server ssl setting in sqlalchemy format
        :type sql_alchemy_server_ssl: dict

        :param study_case_id: identifier of the associated study case
        :type study_case_id: integer

        :param bulk_transaction: boolean that enable or not record management by bulk regarding the database
                Activate bulk transaction improve performance regarding calculation but it is necessary
                to flush data calling flush method at the end of the process
        :type bulk_transaction: boolean
        """

        Handler.__init__(self)

        self.study_case_id = study_case_id

        self.__inner_bulk_list = []
        self.__time = None
        self.__bulk_transaction = bulk_transaction
        self.__sql_alchemy_server_uri = sql_alchemy_server_uri
        self.__sql_alchemy_database_ssl = sql_alchemy_database_ssl
        self.__sql_alchemy_database_name = sql_alchemy_database_name

    @contextmanager
    def __get_connection(self):
        """
        Manage to create a session on database for a 'with' statement
        """

        database_server_uri = f'{self.__sql_alchemy_server_uri}?charset=utf8'

        # Create server connection
        engine = create_engine(database_server_uri, connect_args=self.__sql_alchemy_database_ssl)

        use_database_sql_request = f'USE `{self.__sql_alchemy_database_name}`;'

        with engine.connect() as connection:
            # Select by default this database to perform further request
            connection.execute(use_database_sql_request)

        session_class = sessionmaker(engine)

        session = session_class()
        try:
            yield session
            session.commit()
        except:
            session.rollback()
            raise
        finally:
            session.close()

    @property
    def bulk_transaction(self):
        """ Return a boolean indicating if the database transaction on commit is bulk or not

            @return boolean
        """
        return self.__bulk_transaction

    @bulk_transaction.setter
    def bulk_transaction(self, value):
        """
        Set a boolean indicating if the database transaction on commit is bulk or not
        Activate bulk transaction improve performance regarding calculation
        but it is necessary to flush data calling flush method at the end of the process

        :param value: enable or not bulk transaction
        :type value: boolean
        """

        self.__bulk_transaction = value

    def emit(self, record):
        """
        Connect to DB, execute SQL Request, disconnect from DB

        :param record: Logger handler record
        :type record: logger record object instance
        """

        # Use default formatting:
        self.format(record)

        # Set the database time up:
        StudyCaseMySQLHandler.format_db_time(record)

        if record.exc_info:
            record.exc_text = _defaultFormatter.formatException(
                record.exc_info)
        else:
            record.exc_text = ""

        try:
            # Check if message smth other than a string
            # An exception can occur using logger.exception(...)
            if not isinstance(record.msg, str):
                record.msg = str(record.msg)

            # Instantiate msg with argument format
            if '%' in record.msg:
                record.msg = record.msg % record.args

        except:
            pass

        try:
            # Write only not empty message
            if len(record.msg) > 0:
                # Reset args to avoid manipulate tuple in database
                record.args = ''

                # Remove study case id from record name if exist
                if f'{self.study_case_id}.' in record.name:
                    record.name = record.name.replace(
                        f'{self.study_case_id}.', '')
                elif f'{self.study_case_id}' in record.name:
                    record.name = record.name.replace(
                        f'{self.study_case_id}', '')

                study_case_log = StudyCaseLog()

                study_case_log.created = record.dbtime
                study_case_log.name = record.name
                study_case_log.log_level_name = record.levelname
                study_case_log.message = record.msg
                study_case_log.exception = str(record.exc_text)
                study_case_log.study_case_id = self.study_case_id

                self.__inner_bulk_list.append(study_case_log)
                if self.bulk_transaction:
                    self.__write_bulk_into_database()
                else:
                    self.flush()
        except Exception as e:
            print(e)

    def flush(self):
        """
        Flush remaining message
        """

        self.__write_bulk_into_database(True)

    def __write_bulk_into_database(self, flush=False):
        """
        Write stored object into database

        :param flush: boolean to flush the list without taking into account number of elements
        :type flush: boolean
        """
        elapsed_time = 0

        if self.__time is None:
            self.__time = time.time()
        else:
            elapsed_time = time.time() - self.__time

        if elapsed_time > 2.0 or flush is True:
            self.__time = None

            try:
                with self.__get_connection() as session:
                    session.bulk_save_objects(self.__inner_bulk_list)
            except Exception as ex:
                print(f'Execution mysql handler: {str(ex)}')
            finally:
                self.__inner_bulk_list = []

    @staticmethod
    def format_db_time(record):
        """
        Time formatter
        :param record: Logger handler record
        :type record: logger record object instance
        """

        record.dbtime = strftime(TIME_FMT, localtime(record.created))
=======
'''
Copyright 2022 Airbus SAS
Modifications on 2024/06/07 Copyright 2024 Capgemini
Licensed under the Apache License, Version 2.0 (the "License");
you may not use this file except in compliance with the License.
You may obtain a copy of the License at

    http://www.apache.org/licenses/LICENSE-2.0

Unless required by applicable law or agreed to in writing, software
distributed under the License is distributed on an "AS IS" BASIS,
WITHOUT WARRANTIES OR CONDITIONS OF ANY KIND, either express or implied.
See the License for the specific language governing permissions and
limitations under the License.

'''

import time
from contextlib import contextmanager
from logging import Handler, _defaultFormatter
from time import localtime, strftime

from sqlalchemy import create_engine, text
from sqlalchemy.orm import sessionmaker

from sos_trades_api.models.database_models import StudyCaseLog

TIME_FMT = "%Y-%m-%d %H:%M:%S"


class StudyCaseMySQLHandler(Handler):
    """
    Logging handler for StudyCaseLog
    """

    def __init__(self, sql_alchemy_database_name, sql_alchemy_server_uri, sql_alchemy_database_ssl, study_case_id,
                 bulk_transaction=False):
        """
        Constructor
        :param sql_alchemy_database_name: server database name
        :type sql_alchemy_database_name: str

        :param sql_alchemy_server_uri: server connection in sqlalchemy uri format
        :type sql_alchemy_server_uri: str

        :param sql_alchemy_server_ssl: server ssl setting in sqlalchemy format
        :type sql_alchemy_server_ssl: dict

        :param study_case_id: identifier of the associated study case
        :type study_case_id: integer

        :param bulk_transaction: boolean that enable or not record management by bulk regarding the database
                Activate bulk transaction improve performance regarding calculation but it is necessary
                to flush data calling flush method at the end of the process
        :type bulk_transaction: boolean
        """
        Handler.__init__(self)

        self.study_case_id = study_case_id

        self.__inner_bulk_list = []
        self.__time = None
        self.__bulk_transaction = bulk_transaction
        self.__sql_alchemy_server_uri = sql_alchemy_server_uri
        self.__sql_alchemy_database_ssl = sql_alchemy_database_ssl
        self.__sql_alchemy_database_name = sql_alchemy_database_name

    @contextmanager
    def __get_connection(self):
        """
        Manage to create a session on database for a 'with' statement
        """
        database_server_uri = f"{self.__sql_alchemy_server_uri}?charset=utf8"

        # Create server connection
        engine = create_engine(
            database_server_uri, connect_args=self.__sql_alchemy_database_ssl)

        use_database_sql_request = text(f"USE `{self.__sql_alchemy_database_name}`;")

        with engine.connect() as connection:
            # Select by default this database to perform further request
            connection.execute(use_database_sql_request)

        session_class = sessionmaker(engine)

        session = session_class()
        try:
            yield session
            session.commit()
        except:
            session.rollback()
            raise
        finally:
            session.close()

    @property
    def bulk_transaction(self):
        """
        Return a boolean indicating if the database transaction on commit is bulk or not

        @return boolean
        """
        return self.__bulk_transaction

    @bulk_transaction.setter
    def bulk_transaction(self, value):
        """
        Set a boolean indicating if the database transaction on commit is bulk or not
        Activate bulk transaction improve performance regarding calculation
        but it is necessary to flush data calling flush method at the end of the process

        :param value: enable or not bulk transaction
        :type value: boolean
        """
        self.__bulk_transaction = value

    def emit(self, record):
        """
        Connect to DB, execute SQL Request, disconnect from DB

        :param record: Logger handler record
        :type record: logger record object instance
        """
        # Use default formatting:
        self.format(record)

        # Set the database time up:
        StudyCaseMySQLHandler.format_db_time(record)

        if record.exc_info:
            record.exc_text = _defaultFormatter.formatException(
                record.exc_info)
        else:
            record.exc_text = ""

        try:
            # Check if message smth other than a string
            # An exception can occur using logger.exception(...)
            if not isinstance(record.msg, str):
                record.msg = str(record.msg)

            # Instantiate msg with argument format
            if "%" in record.msg:
                record.msg = record.msg % record.args

        except:
            pass

        try:
            # Write only not empty message
            if len(record.msg) > 0:
                # Reset args to avoid manipulate tuple in database
                record.args = ""

                # Remove study case id from record name if exist
                if f"{self.study_case_id}." in record.name:
                    record.name = record.name.replace(
                        f"{self.study_case_id}.", "")
                elif f"{self.study_case_id}" in record.name:
                    record.name = record.name.replace(
                        f"{self.study_case_id}", "")

                study_case_log = StudyCaseLog()

                study_case_log.created = record.dbtime
                study_case_log.name = record.name
                study_case_log.log_level_name = record.levelname
                study_case_log.message = record.msg
                study_case_log.exception = str(record.exc_text)
                study_case_log.study_case_id = self.study_case_id

                self.__inner_bulk_list.append(study_case_log)
                if self.bulk_transaction:
                    self.__write_bulk_into_database()
                else:
                    self.flush()
        except Exception as e:
            print(e)

    def flush(self):
        """
        Flush remaining message
        """
        self.__write_bulk_into_database(True)

    def __write_bulk_into_database(self, flush=False):
        """
        Write stored object into database

        :param flush: boolean to flush the list without taking into account number of elements
        :type flush: boolean
        """
        elapsed_time = 0

        if self.__time is None:
            self.__time = time.time()
        else:
            elapsed_time = time.time() - self.__time

        if elapsed_time > 2.0 or flush is True:
            self.__time = None

            try:
                with self.__get_connection() as session:
                    for obj in self.__inner_bulk_list:
                        session.merge(obj)
            except Exception as ex:
                print(f"Study mysql handler: {ex!s}")
            finally:
                self.__inner_bulk_list = []

    @staticmethod
    def format_db_time(record):
        """
        Time formatter
        :param record: Logger handler record
        :type record: logger record object instance
        """
        record.dbtime = strftime(TIME_FMT, localtime(record.created))


>>>>>>> d35bfaff
<|MERGE_RESOLUTION|>--- conflicted
+++ resolved
@@ -1,7 +1,6 @@
-<<<<<<< HEAD
 '''
 Copyright 2022 Airbus SAS
-
+Modifications on 2024/06/07 Copyright 2024 Capgemini
 Licensed under the Apache License, Version 2.0 (the "License");
 you may not use this file except in compliance with the License.
 You may obtain a copy of the License at
@@ -13,17 +12,20 @@
 WITHOUT WARRANTIES OR CONDITIONS OF ANY KIND, either express or implied.
 See the License for the specific language governing permissions and
 limitations under the License.
+
 '''
 
-from sqlalchemy import create_engine
-from sqlalchemy.orm import sessionmaker
-from time import strftime, localtime
-from logging import Handler, _defaultFormatter
-from sos_trades_api.models.database_models import StudyCaseLog
 import time
 from contextlib import contextmanager
-
-TIME_FMT = '%Y-%m-%d %H:%M:%S'
+from logging import Handler, _defaultFormatter
+from time import localtime, strftime
+
+from sqlalchemy import create_engine, text
+from sqlalchemy.orm import sessionmaker
+
+from sos_trades_api.models.database_models import StudyCaseLog
+
+TIME_FMT = "%Y-%m-%d %H:%M:%S"
 
 
 class StudyCaseMySQLHandler(Handler):
@@ -52,7 +54,6 @@
                 to flush data calling flush method at the end of the process
         :type bulk_transaction: boolean
         """
-
         Handler.__init__(self)
 
         self.study_case_id = study_case_id
@@ -69,13 +70,12 @@
         """
         Manage to create a session on database for a 'with' statement
         """
-
-        database_server_uri = f'{self.__sql_alchemy_server_uri}?charset=utf8'
+        database_server_uri = f"{self.__sql_alchemy_server_uri}?charset=utf8"
 
         # Create server connection
         engine = create_engine(database_server_uri, connect_args=self.__sql_alchemy_database_ssl)
 
-        use_database_sql_request = f'USE `{self.__sql_alchemy_database_name}`;'
+        use_database_sql_request = text(f"USE `{self.__sql_alchemy_database_name}`;")
 
         with engine.connect() as connection:
             # Select by default this database to perform further request
@@ -95,229 +95,6 @@
 
     @property
     def bulk_transaction(self):
-        """ Return a boolean indicating if the database transaction on commit is bulk or not
-
-            @return boolean
-        """
-        return self.__bulk_transaction
-
-    @bulk_transaction.setter
-    def bulk_transaction(self, value):
-        """
-        Set a boolean indicating if the database transaction on commit is bulk or not
-        Activate bulk transaction improve performance regarding calculation
-        but it is necessary to flush data calling flush method at the end of the process
-
-        :param value: enable or not bulk transaction
-        :type value: boolean
-        """
-
-        self.__bulk_transaction = value
-
-    def emit(self, record):
-        """
-        Connect to DB, execute SQL Request, disconnect from DB
-
-        :param record: Logger handler record
-        :type record: logger record object instance
-        """
-
-        # Use default formatting:
-        self.format(record)
-
-        # Set the database time up:
-        StudyCaseMySQLHandler.format_db_time(record)
-
-        if record.exc_info:
-            record.exc_text = _defaultFormatter.formatException(
-                record.exc_info)
-        else:
-            record.exc_text = ""
-
-        try:
-            # Check if message smth other than a string
-            # An exception can occur using logger.exception(...)
-            if not isinstance(record.msg, str):
-                record.msg = str(record.msg)
-
-            # Instantiate msg with argument format
-            if '%' in record.msg:
-                record.msg = record.msg % record.args
-
-        except:
-            pass
-
-        try:
-            # Write only not empty message
-            if len(record.msg) > 0:
-                # Reset args to avoid manipulate tuple in database
-                record.args = ''
-
-                # Remove study case id from record name if exist
-                if f'{self.study_case_id}.' in record.name:
-                    record.name = record.name.replace(
-                        f'{self.study_case_id}.', '')
-                elif f'{self.study_case_id}' in record.name:
-                    record.name = record.name.replace(
-                        f'{self.study_case_id}', '')
-
-                study_case_log = StudyCaseLog()
-
-                study_case_log.created = record.dbtime
-                study_case_log.name = record.name
-                study_case_log.log_level_name = record.levelname
-                study_case_log.message = record.msg
-                study_case_log.exception = str(record.exc_text)
-                study_case_log.study_case_id = self.study_case_id
-
-                self.__inner_bulk_list.append(study_case_log)
-                if self.bulk_transaction:
-                    self.__write_bulk_into_database()
-                else:
-                    self.flush()
-        except Exception as e:
-            print(e)
-
-    def flush(self):
-        """
-        Flush remaining message
-        """
-
-        self.__write_bulk_into_database(True)
-
-    def __write_bulk_into_database(self, flush=False):
-        """
-        Write stored object into database
-
-        :param flush: boolean to flush the list without taking into account number of elements
-        :type flush: boolean
-        """
-        elapsed_time = 0
-
-        if self.__time is None:
-            self.__time = time.time()
-        else:
-            elapsed_time = time.time() - self.__time
-
-        if elapsed_time > 2.0 or flush is True:
-            self.__time = None
-
-            try:
-                with self.__get_connection() as session:
-                    session.bulk_save_objects(self.__inner_bulk_list)
-            except Exception as ex:
-                print(f'Execution mysql handler: {str(ex)}')
-            finally:
-                self.__inner_bulk_list = []
-
-    @staticmethod
-    def format_db_time(record):
-        """
-        Time formatter
-        :param record: Logger handler record
-        :type record: logger record object instance
-        """
-
-        record.dbtime = strftime(TIME_FMT, localtime(record.created))
-=======
-'''
-Copyright 2022 Airbus SAS
-Modifications on 2024/06/07 Copyright 2024 Capgemini
-Licensed under the Apache License, Version 2.0 (the "License");
-you may not use this file except in compliance with the License.
-You may obtain a copy of the License at
-
-    http://www.apache.org/licenses/LICENSE-2.0
-
-Unless required by applicable law or agreed to in writing, software
-distributed under the License is distributed on an "AS IS" BASIS,
-WITHOUT WARRANTIES OR CONDITIONS OF ANY KIND, either express or implied.
-See the License for the specific language governing permissions and
-limitations under the License.
-
-'''
-
-import time
-from contextlib import contextmanager
-from logging import Handler, _defaultFormatter
-from time import localtime, strftime
-
-from sqlalchemy import create_engine, text
-from sqlalchemy.orm import sessionmaker
-
-from sos_trades_api.models.database_models import StudyCaseLog
-
-TIME_FMT = "%Y-%m-%d %H:%M:%S"
-
-
-class StudyCaseMySQLHandler(Handler):
-    """
-    Logging handler for StudyCaseLog
-    """
-
-    def __init__(self, sql_alchemy_database_name, sql_alchemy_server_uri, sql_alchemy_database_ssl, study_case_id,
-                 bulk_transaction=False):
-        """
-        Constructor
-        :param sql_alchemy_database_name: server database name
-        :type sql_alchemy_database_name: str
-
-        :param sql_alchemy_server_uri: server connection in sqlalchemy uri format
-        :type sql_alchemy_server_uri: str
-
-        :param sql_alchemy_server_ssl: server ssl setting in sqlalchemy format
-        :type sql_alchemy_server_ssl: dict
-
-        :param study_case_id: identifier of the associated study case
-        :type study_case_id: integer
-
-        :param bulk_transaction: boolean that enable or not record management by bulk regarding the database
-                Activate bulk transaction improve performance regarding calculation but it is necessary
-                to flush data calling flush method at the end of the process
-        :type bulk_transaction: boolean
-        """
-        Handler.__init__(self)
-
-        self.study_case_id = study_case_id
-
-        self.__inner_bulk_list = []
-        self.__time = None
-        self.__bulk_transaction = bulk_transaction
-        self.__sql_alchemy_server_uri = sql_alchemy_server_uri
-        self.__sql_alchemy_database_ssl = sql_alchemy_database_ssl
-        self.__sql_alchemy_database_name = sql_alchemy_database_name
-
-    @contextmanager
-    def __get_connection(self):
-        """
-        Manage to create a session on database for a 'with' statement
-        """
-        database_server_uri = f"{self.__sql_alchemy_server_uri}?charset=utf8"
-
-        # Create server connection
-        engine = create_engine(
-            database_server_uri, connect_args=self.__sql_alchemy_database_ssl)
-
-        use_database_sql_request = text(f"USE `{self.__sql_alchemy_database_name}`;")
-
-        with engine.connect() as connection:
-            # Select by default this database to perform further request
-            connection.execute(use_database_sql_request)
-
-        session_class = sessionmaker(engine)
-
-        session = session_class()
-        try:
-            yield session
-            session.commit()
-        except:
-            session.rollback()
-            raise
-        finally:
-            session.close()
-
-    @property
-    def bulk_transaction(self):
         """
         Return a boolean indicating if the database transaction on commit is bulk or not
 
@@ -439,7 +216,4 @@
         :param record: Logger handler record
         :type record: logger record object instance
         """
-        record.dbtime = strftime(TIME_FMT, localtime(record.created))
-
-
->>>>>>> d35bfaff
+        record.dbtime = strftime(TIME_FMT, localtime(record.created))