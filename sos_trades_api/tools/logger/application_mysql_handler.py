<<<<<<< HEAD
'''
Copyright 2022 Airbus SAS

Licensed under the Apache License, Version 2.0 (the "License");
you may not use this file except in compliance with the License.
You may obtain a copy of the License at

    http://www.apache.org/licenses/LICENSE-2.0

Unless required by applicable law or agreed to in writing, software
distributed under the License is distributed on an "AS IS" BASIS,
WITHOUT WARRANTIES OR CONDITIONS OF ANY KIND, either express or implied.
See the License for the specific language governing permissions and
limitations under the License.
'''
import os
import MySQLdb

from time import strftime, localtime
from logging import Handler, _defaultFormatter
from re import findall, escape
from flask import has_request_context, request
from MySQLdb._mysql import escape_string
from MySQLdb._exceptions import MySQLError

TIME_FMT = '%Y-%m-%d %H:%M:%S'


class ApplicationMySQLHandler(Handler):
    """
    Logging handler for MySQL.

    """

    initial_sql = """CREATE TABLE IF NOT EXISTS log(
                        Id INT AUTO_INCREMENT PRIMARY KEY,
                        Created text,
                        Name text,
                        LogLevel int,
                        LogLevelName text,
                        Message text,
                        Exception text,
                        User text,
                        RemoteAddr text,
                        RemotePort text,
                        UserAgent text
                    )"""

    insertion_sql = """INSERT INTO log(
                        Created,
                        Name,
                        LogLevel,
                        LogLevelName,
                        Message,
                        Exception,
                        User,
                        RemoteAddr,
                        RemotePort,
                        UserAgent
                    )
                    VALUES (
                        '%(dbtime)s',
                        '%(name)-20s',
                         %(levelno)d,
                        '%(levelname)-10s',
                        '%(msg)s',
                        '%(exc_text)s',
                        '%(user)s',
                        '%(remoteaddr)s',
                        '%(remoteport)s',
                        '%(useragent)s'
                    );
                    """
    sql_fields = findall(escape('%(') + "(.*)" + escape(')'), insertion_sql)

    def __init__(self, db):
        """
        Constructor
        @param db: {'HOST','PORT','USER', 'PASSWORD', 'DATABASE_NAME', 'SSL'}
        """

        Handler.__init__(self)

        self.db = db

        # Check if 'log' table in db already exists
        result = self.check_table_presence()

        # If not exists, then create the table
        if not result:
            try:
                conn = self.__get_connection()
            except MySQLError as error:
                raise Exception(error)
            else:
                cur = conn.cursor()
                try:
                    cur.execute(ApplicationMySQLHandler.initial_sql)
                except MySQLError as error:
                    conn.rollback()
                    cur.close()
                    conn.close()
                    raise Exception(error)
                else:
                    conn.commit()
                finally:
                    cur.close()
                    conn.close()

    def __get_connection(self):

        if self.db['SSL']:
            return MySQLdb.connect(host=self.db['HOST'], port=self.db['PORT'],
                                    user=self.db['USER'], passwd=self.db['PASSWORD'], db=self.db['DATABASE_NAME'],
                                    ssl=self.db['SSL'])
        else:
            return MySQLdb.connect(host=self.db['HOST'], port=self.db['PORT'],
                                   user=self.db['USER'], passwd=self.db['PASSWORD'], db=self.db['DATABASE_NAME'])


    def check_table_presence(self):
        try:
            conn = self.__get_connection()
        except MySQLError as error:
            raise Exception(error)
            exit(-1)
        else:
            # Check if 'log' table in db already exists
            cur = conn.cursor()
            stmt = "SHOW TABLES LIKE 'log';"
            cur.execute(stmt)
            result = cur.fetchone()
            cur.close()
            conn.close()

        if not result:
            return 0
        else:
            return 1

    def format_db_time(self, record):
        """
        Time formatter
        @param record: Logger handler record

        """
        record.dbtime = strftime(TIME_FMT, localtime(record.created))

    def emit(self, record):
        """
        Connect to DB, execute SQL Request, disconnect from DB
        @param record:
        @return: 
        """

        # Inject own variables
        if has_request_context():
            record.url = request.url

        # Use default formatting:
        self.format(record)
        # Set the database time up:
        self.format_db_time(record)
        if record.exc_info:
            record.exc_text = _defaultFormatter.formatException(
                record.exc_info)
        else:
            record.exc_text = ""

        # Escape special character in string values
        for k in self.sql_fields:
            v = getattr(record, k)
            if isinstance(v, str):
                setattr(record, k, escape_string(
                    v.replace("'", "''")).decode("utf-8"))
            elif v.__class__.__name__ == 'Exception':
                setattr(record, k, escape_string(str(v)).decode("utf-8"))

        try:
            # Instanciate msg with argument format
            if '%' in record.msg:
                record.msg = record.msg % record.args

            # Reset args to avoir manipulate tuple in database
            record.args = ''

            # Insert log record
            sql = ApplicationMySQLHandler.insertion_sql % record.__dict__

        except:
            sql = ''

        if len(sql) > 0:
            try:
                # Insert log record
                conn = self.__get_connection()
            except MySQLError as error:
                from pprint import pprint
                print("The Exception during db.connect")
                pprint(error)
                raise Exception(error)

            cur = conn.cursor()
            try:
                cur.execute(sql)
            except MySQLError as error:
                errno, errstr = error.args
                if not errno == 1146:
                    raise
                cur.close()  # close current cursor
                cur = conn.cursor()  # recreate it (is it mandatory?)
                try:            # try to recreate table
                    cur.execute(ApplicationMySQLHandler.initial_sql)

                except MySQLError as error:
                    # definitly can't work...
                    conn.rollback()
                    cur.close()
                    conn.close()
                    raise Exception(error)
                else:   # if recreate log table is ok
                    conn.commit()
                    cur.close()
                    cur = conn.cursor()
                    cur.execute(sql)
                    conn.commit()
                    # then Exception vanished

            except MySQLError as error:
                conn.rollback()
                cur.close()
                conn.close()
            else:
                conn.commit()
            finally:
                cur.close()
                conn.close()

    @classmethod
    def validate_config_dict(cls, config_dict) -> dict:
        """
        Validate configuration dictionary and returns the config dict expected
        """
        error_env_msgs = []
        logging_database_user = os.environ.get(config_dict['USER_ENV_VAR'])
        if logging_database_user is None:
            error_env_msgs.append(f"Environment variable '{config_dict['USER_ENV_VAR']} not provided")

        logging_database_password = os.environ.get(config_dict['PASSWORD_ENV_VAR'])
        if logging_database_password is None:
            error_env_msgs.append(f"Environment variable '{config_dict['PASSWORD_ENV_VAR']} not provided")

        if len(error_env_msgs) > 0:
            raise ValueError("\n".join(error_env_msgs))

        return {
            "HOST": config_dict.get("HOST"),
            "PORT": config_dict.get("PORT"),
            "USER": logging_database_user,
            "PASSWORD": logging_database_password,
            "DATABASE_NAME": config_dict.get("DATABASE_NAME"),
            "SSL": config_dict.get("SSL")
        }
=======
'''
Copyright 2022 Airbus SAS
Modifications on 2024/06/07 Copyright 2024 Capgemini
Licensed under the Apache License, Version 2.0 (the "License");
you may not use this file except in compliance with the License.
You may obtain a copy of the License at

    http://www.apache.org/licenses/LICENSE-2.0

Unless required by applicable law or agreed to in writing, software
distributed under the License is distributed on an "AS IS" BASIS,
WITHOUT WARRANTIES OR CONDITIONS OF ANY KIND, either express or implied.
See the License for the specific language governing permissions and
limitations under the License.

'''
import logging
from logging import Handler, _defaultFormatter
from re import escape, findall
from time import localtime, strftime

import MySQLdb
from flask import has_request_context, request
from MySQLdb._exceptions import MySQLError
from MySQLdb._mysql import escape_string

from sos_trades_api.tools.authentication.authentication import get_authenticated_user

TIME_FMT = "%Y-%m-%d %H:%M:%S"


class ApplicationRequestFormatter(logging.Formatter):
    def format(self, record):

        record.user = ""
        record.remoteaddr = ""
        record.remoteport = ""
        record.useragent = ""

        if has_request_context():

            try:
                user = get_authenticated_user()
                record.user = user.email
            except:
                pass

            # DEBUG LINES TO CHECK HEADERS CONTENT
#             print('HEADERS')
#             for key in request.headers:
#                 print(f'{key} => {request.headers.get(key)}')
#
#             print('ENVIRON')
#             for key in request.environ:
#                 print(f'{key} => {request.environ.get(key)}')

            if "X-Forwarded-Host" in request.headers:
                # A proxy is used, so get the origin client address
                record.remoteaddr = request.headers.get("X-Forwarded-Host")
            else:
                # Retrieve standard remote address from request
                record.remoteaddr = request.environ.get("REMOTE_ADDR")

            record.useragent = request.environ.get("HTTP_USER_AGENT")

        return super().format(record)


class ApplicationMySQLHandler(Handler):
    """
    Logging handler for MySQL.

    """

    initial_sql = """CREATE TABLE IF NOT EXISTS log(
                        Id INT AUTO_INCREMENT PRIMARY KEY,
                        Created text,
                        Name text,
                        LogLevel int,
                        LogLevelName text,
                        Message text,
                        Exception text,
                        User text,
                        RemoteAddr text,
                        RemotePort text,
                        UserAgent text
                    )"""

    insertion_sql = """INSERT INTO log(
                        Created,
                        Name,
                        LogLevel,
                        LogLevelName,
                        Message,
                        Exception,
                        User,
                        RemoteAddr,
                        RemotePort,
                        UserAgent
                    )
                    VALUES (
                        '%(dbtime)s',
                        '%(name)-20s',
                         %(levelno)d,
                        '%(levelname)-10s',
                        '%(msg)s',
                        '%(exc_text)s',
                        '%(user)s',
                        '%(remoteaddr)s',
                        '%(remoteport)s',
                        '%(useragent)s'
                    );
                    """
    sql_fields = findall(escape("%(") + "(.*)" + escape(")"), insertion_sql)

    def __init__(self, db):
        """
        Constructor
        @param db: {'HOST','PORT','USER', 'PASSWORD', 'DATABASE_NAME', 'SSL'}
        """
        Handler.__init__(self)

        self.db = db

        # Check if 'log' table in db already exists
        result = self.check_table_presence()

        # If not exists, then create the table
        if not result:
            try:
                conn = self.__get_connection()
            except MySQLError as error:
                raise Exception(error)
            else:
                cur = conn.cursor()
                try:
                    cur.execute(ApplicationMySQLHandler.initial_sql)
                except MySQLError as error:
                    conn.rollback()
                    cur.close()
                    conn.close()
                    raise Exception(error)
                else:
                    conn.commit()
                finally:
                    cur.close()
                    conn.close()

    def __get_connection(self):

        if self.db["SSL"]:
            return MySQLdb.connect(host=self.db["HOST"], port=self.db["PORT"],
                                    user=self.db["USER"], passwd=self.db["PASSWORD"], db=self.db["DATABASE_NAME"],
                                    ssl=self.db["SSL"])
        else:
            return MySQLdb.connect(host=self.db["HOST"], port=self.db["PORT"],
                                   user=self.db["USER"], passwd=self.db["PASSWORD"], db=self.db["DATABASE_NAME"])


    def check_table_presence(self):
        try:
            conn = self.__get_connection()
        except MySQLError as error:
            raise Exception(error)
            exit(-1)
        else:
            # Check if 'log' table in db already exists
            cur = conn.cursor()
            stmt = "SHOW TABLES LIKE 'log';"
            cur.execute(stmt)
            result = cur.fetchone()
            cur.close()
            conn.close()

        if not result:
            return 0
        else:
            return 1

    def format_db_time(self, record):
        """
        Time formatter
        @param record: Logger handler record

        """
        record.dbtime = strftime(TIME_FMT, localtime(record.created))

    def emit(self, record):
        """
        Connect to DB, execute SQL Request, disconnect from DB
        @param record:
        @return: 
        """
        # Inject own variables
        if has_request_context():
            record.url = request.url

        # Use default formatting:
        self.format(record)
        # Set the database time up:
        self.format_db_time(record)
        if record.exc_info:
            record.exc_text = _defaultFormatter.formatException(
                record.exc_info)
        else:
            record.exc_text = ""

        # Escape special character in string values
        for k in self.sql_fields:
            v = getattr(record, k)
            if isinstance(v, str):
                setattr(record, k, escape_string(
                    v.replace("'", "''")).decode("utf-8"))
            elif v.__class__.__name__ == "Exception":
                setattr(record, k, escape_string(str(v)).decode("utf-8"))

        try:
            # Instanciate msg with argument format
            if "%" in record.msg:
                record.msg = record.msg % record.args

            # Reset args to avoir manipulate tuple in database
            record.args = ""

            # Insert log record
            sql = ApplicationMySQLHandler.insertion_sql % record.__dict__

        except:
            sql = ""

        if len(sql) > 0:
            try:
                # Insert log record
                conn = self.__get_connection()
            except MySQLError as error:
                from pprint import pprint
                print("The Exception during db.connect")
                pprint(error)
                raise Exception(error)

            cur = conn.cursor()
            try:
                cur.execute(sql)
            except MySQLError as error:
                errno, errstr = error.args
                if not errno == 1146:
                    raise
                cur.close()  # close current cursor
                cur = conn.cursor()  # recreate it (is it mandatory?)
                try:            # try to recreate table
                    cur.execute(ApplicationMySQLHandler.initial_sql)

                except MySQLError as error:
                    # definitly can't work...
                    conn.rollback()
                    cur.close()
                    conn.close()
                    raise Exception(error)
                else:   # if recreate log table is ok
                    conn.commit()
                    cur.close()
                    cur = conn.cursor()
                    cur.execute(sql)
                    conn.commit()
                    # then Exception vanished

            except MySQLError as error:
                conn.rollback()
                cur.close()
                conn.close()
            else:
                conn.commit()
            finally:
                cur.close()
                conn.close()
>>>>>>> d35bfaff
<|MERGE_RESOLUTION|>--- conflicted
+++ resolved
@@ -1,541 +1,262 @@
-<<<<<<< HEAD
-'''
-Copyright 2022 Airbus SAS
-
-Licensed under the Apache License, Version 2.0 (the "License");
-you may not use this file except in compliance with the License.
-You may obtain a copy of the License at
-
-    http://www.apache.org/licenses/LICENSE-2.0
-
-Unless required by applicable law or agreed to in writing, software
-distributed under the License is distributed on an "AS IS" BASIS,
-WITHOUT WARRANTIES OR CONDITIONS OF ANY KIND, either express or implied.
-See the License for the specific language governing permissions and
-limitations under the License.
-'''
-import os
-import MySQLdb
-
-from time import strftime, localtime
-from logging import Handler, _defaultFormatter
-from re import findall, escape
-from flask import has_request_context, request
-from MySQLdb._mysql import escape_string
-from MySQLdb._exceptions import MySQLError
-
-TIME_FMT = '%Y-%m-%d %H:%M:%S'
-
-
-class ApplicationMySQLHandler(Handler):
-    """
-    Logging handler for MySQL.
-
-    """
-
-    initial_sql = """CREATE TABLE IF NOT EXISTS log(
-                        Id INT AUTO_INCREMENT PRIMARY KEY,
-                        Created text,
-                        Name text,
-                        LogLevel int,
-                        LogLevelName text,
-                        Message text,
-                        Exception text,
-                        User text,
-                        RemoteAddr text,
-                        RemotePort text,
-                        UserAgent text
-                    )"""
-
-    insertion_sql = """INSERT INTO log(
-                        Created,
-                        Name,
-                        LogLevel,
-                        LogLevelName,
-                        Message,
-                        Exception,
-                        User,
-                        RemoteAddr,
-                        RemotePort,
-                        UserAgent
-                    )
-                    VALUES (
-                        '%(dbtime)s',
-                        '%(name)-20s',
-                         %(levelno)d,
-                        '%(levelname)-10s',
-                        '%(msg)s',
-                        '%(exc_text)s',
-                        '%(user)s',
-                        '%(remoteaddr)s',
-                        '%(remoteport)s',
-                        '%(useragent)s'
-                    );
-                    """
-    sql_fields = findall(escape('%(') + "(.*)" + escape(')'), insertion_sql)
-
-    def __init__(self, db):
-        """
-        Constructor
-        @param db: {'HOST','PORT','USER', 'PASSWORD', 'DATABASE_NAME', 'SSL'}
-        """
-
-        Handler.__init__(self)
-
-        self.db = db
-
-        # Check if 'log' table in db already exists
-        result = self.check_table_presence()
-
-        # If not exists, then create the table
-        if not result:
-            try:
-                conn = self.__get_connection()
-            except MySQLError as error:
-                raise Exception(error)
-            else:
-                cur = conn.cursor()
-                try:
-                    cur.execute(ApplicationMySQLHandler.initial_sql)
-                except MySQLError as error:
-                    conn.rollback()
-                    cur.close()
-                    conn.close()
-                    raise Exception(error)
-                else:
-                    conn.commit()
-                finally:
-                    cur.close()
-                    conn.close()
-
-    def __get_connection(self):
-
-        if self.db['SSL']:
-            return MySQLdb.connect(host=self.db['HOST'], port=self.db['PORT'],
-                                    user=self.db['USER'], passwd=self.db['PASSWORD'], db=self.db['DATABASE_NAME'],
-                                    ssl=self.db['SSL'])
-        else:
-            return MySQLdb.connect(host=self.db['HOST'], port=self.db['PORT'],
-                                   user=self.db['USER'], passwd=self.db['PASSWORD'], db=self.db['DATABASE_NAME'])
-
-
-    def check_table_presence(self):
-        try:
-            conn = self.__get_connection()
-        except MySQLError as error:
-            raise Exception(error)
-            exit(-1)
-        else:
-            # Check if 'log' table in db already exists
-            cur = conn.cursor()
-            stmt = "SHOW TABLES LIKE 'log';"
-            cur.execute(stmt)
-            result = cur.fetchone()
-            cur.close()
-            conn.close()
-
-        if not result:
-            return 0
-        else:
-            return 1
-
-    def format_db_time(self, record):
-        """
-        Time formatter
-        @param record: Logger handler record
-
-        """
-        record.dbtime = strftime(TIME_FMT, localtime(record.created))
-
-    def emit(self, record):
-        """
-        Connect to DB, execute SQL Request, disconnect from DB
-        @param record:
-        @return: 
-        """
-
-        # Inject own variables
-        if has_request_context():
-            record.url = request.url
-
-        # Use default formatting:
-        self.format(record)
-        # Set the database time up:
-        self.format_db_time(record)
-        if record.exc_info:
-            record.exc_text = _defaultFormatter.formatException(
-                record.exc_info)
-        else:
-            record.exc_text = ""
-
-        # Escape special character in string values
-        for k in self.sql_fields:
-            v = getattr(record, k)
-            if isinstance(v, str):
-                setattr(record, k, escape_string(
-                    v.replace("'", "''")).decode("utf-8"))
-            elif v.__class__.__name__ == 'Exception':
-                setattr(record, k, escape_string(str(v)).decode("utf-8"))
-
-        try:
-            # Instanciate msg with argument format
-            if '%' in record.msg:
-                record.msg = record.msg % record.args
-
-            # Reset args to avoir manipulate tuple in database
-            record.args = ''
-
-            # Insert log record
-            sql = ApplicationMySQLHandler.insertion_sql % record.__dict__
-
-        except:
-            sql = ''
-
-        if len(sql) > 0:
-            try:
-                # Insert log record
-                conn = self.__get_connection()
-            except MySQLError as error:
-                from pprint import pprint
-                print("The Exception during db.connect")
-                pprint(error)
-                raise Exception(error)
-
-            cur = conn.cursor()
-            try:
-                cur.execute(sql)
-            except MySQLError as error:
-                errno, errstr = error.args
-                if not errno == 1146:
-                    raise
-                cur.close()  # close current cursor
-                cur = conn.cursor()  # recreate it (is it mandatory?)
-                try:            # try to recreate table
-                    cur.execute(ApplicationMySQLHandler.initial_sql)
-
-                except MySQLError as error:
-                    # definitly can't work...
-                    conn.rollback()
-                    cur.close()
-                    conn.close()
-                    raise Exception(error)
-                else:   # if recreate log table is ok
-                    conn.commit()
-                    cur.close()
-                    cur = conn.cursor()
-                    cur.execute(sql)
-                    conn.commit()
-                    # then Exception vanished
-
-            except MySQLError as error:
-                conn.rollback()
-                cur.close()
-                conn.close()
-            else:
-                conn.commit()
-            finally:
-                cur.close()
-                conn.close()
-
-    @classmethod
-    def validate_config_dict(cls, config_dict) -> dict:
-        """
-        Validate configuration dictionary and returns the config dict expected
-        """
-        error_env_msgs = []
-        logging_database_user = os.environ.get(config_dict['USER_ENV_VAR'])
-        if logging_database_user is None:
-            error_env_msgs.append(f"Environment variable '{config_dict['USER_ENV_VAR']} not provided")
-
-        logging_database_password = os.environ.get(config_dict['PASSWORD_ENV_VAR'])
-        if logging_database_password is None:
-            error_env_msgs.append(f"Environment variable '{config_dict['PASSWORD_ENV_VAR']} not provided")
-
-        if len(error_env_msgs) > 0:
-            raise ValueError("\n".join(error_env_msgs))
-
-        return {
-            "HOST": config_dict.get("HOST"),
-            "PORT": config_dict.get("PORT"),
-            "USER": logging_database_user,
-            "PASSWORD": logging_database_password,
-            "DATABASE_NAME": config_dict.get("DATABASE_NAME"),
-            "SSL": config_dict.get("SSL")
-        }
-=======
-'''
-Copyright 2022 Airbus SAS
-Modifications on 2024/06/07 Copyright 2024 Capgemini
-Licensed under the Apache License, Version 2.0 (the "License");
-you may not use this file except in compliance with the License.
-You may obtain a copy of the License at
-
-    http://www.apache.org/licenses/LICENSE-2.0
-
-Unless required by applicable law or agreed to in writing, software
-distributed under the License is distributed on an "AS IS" BASIS,
-WITHOUT WARRANTIES OR CONDITIONS OF ANY KIND, either express or implied.
-See the License for the specific language governing permissions and
-limitations under the License.
-
-'''
-import logging
-from logging import Handler, _defaultFormatter
-from re import escape, findall
-from time import localtime, strftime
-
-import MySQLdb
-from flask import has_request_context, request
-from MySQLdb._exceptions import MySQLError
-from MySQLdb._mysql import escape_string
-
-from sos_trades_api.tools.authentication.authentication import get_authenticated_user
-
-TIME_FMT = "%Y-%m-%d %H:%M:%S"
-
-
-class ApplicationRequestFormatter(logging.Formatter):
-    def format(self, record):
-
-        record.user = ""
-        record.remoteaddr = ""
-        record.remoteport = ""
-        record.useragent = ""
-
-        if has_request_context():
-
-            try:
-                user = get_authenticated_user()
-                record.user = user.email
-            except:
-                pass
-
-            # DEBUG LINES TO CHECK HEADERS CONTENT
-#             print('HEADERS')
-#             for key in request.headers:
-#                 print(f'{key} => {request.headers.get(key)}')
-#
-#             print('ENVIRON')
-#             for key in request.environ:
-#                 print(f'{key} => {request.environ.get(key)}')
-
-            if "X-Forwarded-Host" in request.headers:
-                # A proxy is used, so get the origin client address
-                record.remoteaddr = request.headers.get("X-Forwarded-Host")
-            else:
-                # Retrieve standard remote address from request
-                record.remoteaddr = request.environ.get("REMOTE_ADDR")
-
-            record.useragent = request.environ.get("HTTP_USER_AGENT")
-
-        return super().format(record)
-
-
-class ApplicationMySQLHandler(Handler):
-    """
-    Logging handler for MySQL.
-
-    """
-
-    initial_sql = """CREATE TABLE IF NOT EXISTS log(
-                        Id INT AUTO_INCREMENT PRIMARY KEY,
-                        Created text,
-                        Name text,
-                        LogLevel int,
-                        LogLevelName text,
-                        Message text,
-                        Exception text,
-                        User text,
-                        RemoteAddr text,
-                        RemotePort text,
-                        UserAgent text
-                    )"""
-
-    insertion_sql = """INSERT INTO log(
-                        Created,
-                        Name,
-                        LogLevel,
-                        LogLevelName,
-                        Message,
-                        Exception,
-                        User,
-                        RemoteAddr,
-                        RemotePort,
-                        UserAgent
-                    )
-                    VALUES (
-                        '%(dbtime)s',
-                        '%(name)-20s',
-                         %(levelno)d,
-                        '%(levelname)-10s',
-                        '%(msg)s',
-                        '%(exc_text)s',
-                        '%(user)s',
-                        '%(remoteaddr)s',
-                        '%(remoteport)s',
-                        '%(useragent)s'
-                    );
-                    """
-    sql_fields = findall(escape("%(") + "(.*)" + escape(")"), insertion_sql)
-
-    def __init__(self, db):
-        """
-        Constructor
-        @param db: {'HOST','PORT','USER', 'PASSWORD', 'DATABASE_NAME', 'SSL'}
-        """
-        Handler.__init__(self)
-
-        self.db = db
-
-        # Check if 'log' table in db already exists
-        result = self.check_table_presence()
-
-        # If not exists, then create the table
-        if not result:
-            try:
-                conn = self.__get_connection()
-            except MySQLError as error:
-                raise Exception(error)
-            else:
-                cur = conn.cursor()
-                try:
-                    cur.execute(ApplicationMySQLHandler.initial_sql)
-                except MySQLError as error:
-                    conn.rollback()
-                    cur.close()
-                    conn.close()
-                    raise Exception(error)
-                else:
-                    conn.commit()
-                finally:
-                    cur.close()
-                    conn.close()
-
-    def __get_connection(self):
-
-        if self.db["SSL"]:
-            return MySQLdb.connect(host=self.db["HOST"], port=self.db["PORT"],
-                                    user=self.db["USER"], passwd=self.db["PASSWORD"], db=self.db["DATABASE_NAME"],
-                                    ssl=self.db["SSL"])
-        else:
-            return MySQLdb.connect(host=self.db["HOST"], port=self.db["PORT"],
-                                   user=self.db["USER"], passwd=self.db["PASSWORD"], db=self.db["DATABASE_NAME"])
-
-
-    def check_table_presence(self):
-        try:
-            conn = self.__get_connection()
-        except MySQLError as error:
-            raise Exception(error)
-            exit(-1)
-        else:
-            # Check if 'log' table in db already exists
-            cur = conn.cursor()
-            stmt = "SHOW TABLES LIKE 'log';"
-            cur.execute(stmt)
-            result = cur.fetchone()
-            cur.close()
-            conn.close()
-
-        if not result:
-            return 0
-        else:
-            return 1
-
-    def format_db_time(self, record):
-        """
-        Time formatter
-        @param record: Logger handler record
-
-        """
-        record.dbtime = strftime(TIME_FMT, localtime(record.created))
-
-    def emit(self, record):
-        """
-        Connect to DB, execute SQL Request, disconnect from DB
-        @param record:
-        @return: 
-        """
-        # Inject own variables
-        if has_request_context():
-            record.url = request.url
-
-        # Use default formatting:
-        self.format(record)
-        # Set the database time up:
-        self.format_db_time(record)
-        if record.exc_info:
-            record.exc_text = _defaultFormatter.formatException(
-                record.exc_info)
-        else:
-            record.exc_text = ""
-
-        # Escape special character in string values
-        for k in self.sql_fields:
-            v = getattr(record, k)
-            if isinstance(v, str):
-                setattr(record, k, escape_string(
-                    v.replace("'", "''")).decode("utf-8"))
-            elif v.__class__.__name__ == "Exception":
-                setattr(record, k, escape_string(str(v)).decode("utf-8"))
-
-        try:
-            # Instanciate msg with argument format
-            if "%" in record.msg:
-                record.msg = record.msg % record.args
-
-            # Reset args to avoir manipulate tuple in database
-            record.args = ""
-
-            # Insert log record
-            sql = ApplicationMySQLHandler.insertion_sql % record.__dict__
-
-        except:
-            sql = ""
-
-        if len(sql) > 0:
-            try:
-                # Insert log record
-                conn = self.__get_connection()
-            except MySQLError as error:
-                from pprint import pprint
-                print("The Exception during db.connect")
-                pprint(error)
-                raise Exception(error)
-
-            cur = conn.cursor()
-            try:
-                cur.execute(sql)
-            except MySQLError as error:
-                errno, errstr = error.args
-                if not errno == 1146:
-                    raise
-                cur.close()  # close current cursor
-                cur = conn.cursor()  # recreate it (is it mandatory?)
-                try:            # try to recreate table
-                    cur.execute(ApplicationMySQLHandler.initial_sql)
-
-                except MySQLError as error:
-                    # definitly can't work...
-                    conn.rollback()
-                    cur.close()
-                    conn.close()
-                    raise Exception(error)
-                else:   # if recreate log table is ok
-                    conn.commit()
-                    cur.close()
-                    cur = conn.cursor()
-                    cur.execute(sql)
-                    conn.commit()
-                    # then Exception vanished
-
-            except MySQLError as error:
-                conn.rollback()
-                cur.close()
-                conn.close()
-            else:
-                conn.commit()
-            finally:
-                cur.close()
-                conn.close()
->>>>>>> d35bfaff
+'''
+Copyright 2022 Airbus SAS
+Modifications on 2024/06/07 Copyright 2024 Capgemini
+Licensed under the Apache License, Version 2.0 (the "License");
+you may not use this file except in compliance with the License.
+You may obtain a copy of the License at
+
+    http://www.apache.org/licenses/LICENSE-2.0
+
+Unless required by applicable law or agreed to in writing, software
+distributed under the License is distributed on an "AS IS" BASIS,
+WITHOUT WARRANTIES OR CONDITIONS OF ANY KIND, either express or implied.
+See the License for the specific language governing permissions and
+limitations under the License.
+
+'''
+import os
+from logging import Handler, _defaultFormatter
+from re import escape, findall
+from time import localtime, strftime
+
+import MySQLdb
+from flask import has_request_context, request
+from MySQLdb._exceptions import MySQLError
+from MySQLdb._mysql import escape_string
+
+TIME_FMT = "%Y-%m-%d %H:%M:%S"
+
+
+class ApplicationMySQLHandler(Handler):
+    """
+    Logging handler for MySQL.
+
+    """
+
+    initial_sql = """CREATE TABLE IF NOT EXISTS log(
+                        Id INT AUTO_INCREMENT PRIMARY KEY,
+                        Created text,
+                        Name text,
+                        LogLevel int,
+                        LogLevelName text,
+                        Message text,
+                        Exception text,
+                        User text,
+                        RemoteAddr text,
+                        RemotePort text,
+                        UserAgent text
+                    )"""
+
+    insertion_sql = """INSERT INTO log(
+                        Created,
+                        Name,
+                        LogLevel,
+                        LogLevelName,
+                        Message,
+                        Exception,
+                        User,
+                        RemoteAddr,
+                        RemotePort,
+                        UserAgent
+                    )
+                    VALUES (
+                        '%(dbtime)s',
+                        '%(name)-20s',
+                         %(levelno)d,
+                        '%(levelname)-10s',
+                        '%(msg)s',
+                        '%(exc_text)s',
+                        '%(user)s',
+                        '%(remoteaddr)s',
+                        '%(remoteport)s',
+                        '%(useragent)s'
+                    );
+                    """
+    sql_fields = findall(escape("%(") + "(.*)" + escape(")"), insertion_sql)
+
+    def __init__(self, db):
+        """
+        Constructor
+        @param db: {'HOST','PORT','USER', 'PASSWORD', 'DATABASE_NAME', 'SSL'}
+        """
+        Handler.__init__(self)
+
+        self.db = db
+
+        # Check if 'log' table in db already exists
+        result = self.check_table_presence()
+
+        # If not exists, then create the table
+        if not result:
+            try:
+                conn = self.__get_connection()
+            except MySQLError as error:
+                raise Exception(error)
+            else:
+                cur = conn.cursor()
+                try:
+                    cur.execute(ApplicationMySQLHandler.initial_sql)
+                except MySQLError as error:
+                    conn.rollback()
+                    cur.close()
+                    conn.close()
+                    raise Exception(error)
+                else:
+                    conn.commit()
+                finally:
+                    cur.close()
+                    conn.close()
+
+    def __get_connection(self):
+
+        if self.db["SSL"]:
+            return MySQLdb.connect(host=self.db["HOST"], port=self.db["PORT"],
+                                    user=self.db["USER"], passwd=self.db["PASSWORD"], db=self.db["DATABASE_NAME"],
+                                    ssl=self.db["SSL"])
+        else:
+            return MySQLdb.connect(host=self.db["HOST"], port=self.db["PORT"],
+                                   user=self.db["USER"], passwd=self.db["PASSWORD"], db=self.db["DATABASE_NAME"])
+
+
+    def check_table_presence(self):
+        try:
+            conn = self.__get_connection()
+        except MySQLError as error:
+            raise Exception(error)
+            exit(-1)
+        else:
+            # Check if 'log' table in db already exists
+            cur = conn.cursor()
+            stmt = "SHOW TABLES LIKE 'log';"
+            cur.execute(stmt)
+            result = cur.fetchone()
+            cur.close()
+            conn.close()
+
+        if not result:
+            return 0
+        else:
+            return 1
+
+    def format_db_time(self, record):
+        """
+        Time formatter
+        @param record: Logger handler record
+
+        """
+        record.dbtime = strftime(TIME_FMT, localtime(record.created))
+
+    def emit(self, record):
+        """
+        Connect to DB, execute SQL Request, disconnect from DB
+        @param record:
+        @return: 
+        """
+        # Inject own variables
+        if has_request_context():
+            record.url = request.url
+
+        # Use default formatting:
+        self.format(record)
+        # Set the database time up:
+        self.format_db_time(record)
+        if record.exc_info:
+            record.exc_text = _defaultFormatter.formatException(
+                record.exc_info)
+        else:
+            record.exc_text = ""
+
+        # Escape special character in string values
+        for k in self.sql_fields:
+            v = getattr(record, k)
+            if isinstance(v, str):
+                setattr(record, k, escape_string(
+                    v.replace("'", "''")).decode("utf-8"))
+            elif v.__class__.__name__ == "Exception":
+                setattr(record, k, escape_string(str(v)).decode("utf-8"))
+
+        try:
+            # Instanciate msg with argument format
+            if "%" in record.msg:
+                record.msg = record.msg % record.args
+
+            # Reset args to avoir manipulate tuple in database
+            record.args = ""
+
+            # Insert log record
+            sql = ApplicationMySQLHandler.insertion_sql % record.__dict__
+
+        except:
+            sql = ""
+
+        if len(sql) > 0:
+            try:
+                # Insert log record
+                conn = self.__get_connection()
+            except MySQLError as error:
+                from pprint import pprint
+                print("The Exception during db.connect")
+                pprint(error)
+                raise Exception(error)
+
+            cur = conn.cursor()
+            try:
+                cur.execute(sql)
+            except MySQLError as error:
+                errno, errstr = error.args
+                if not errno == 1146:
+                    raise
+                cur.close()  # close current cursor
+                cur = conn.cursor()  # recreate it (is it mandatory?)
+                try:            # try to recreate table
+                    cur.execute(ApplicationMySQLHandler.initial_sql)
+
+                except MySQLError as error:
+                    # definitly can't work...
+                    conn.rollback()
+                    cur.close()
+                    conn.close()
+                    raise Exception(error)
+                else:   # if recreate log table is ok
+                    conn.commit()
+                    cur.close()
+                    cur = conn.cursor()
+                    cur.execute(sql)
+                    conn.commit()
+                    # then Exception vanished
+
+            except MySQLError as error:
+                conn.rollback()
+                cur.close()
+                conn.close()
+            else:
+                conn.commit()
+            finally:
+                cur.close()
+                conn.close()
+
+    @classmethod
+    def validate_config_dict(cls, config_dict) -> dict:
+        """
+        Validate configuration dictionary and returns the config dict expected
+        """
+        error_env_msgs = []
+        logging_database_user = os.environ.get(config_dict['USER_ENV_VAR'])
+        if logging_database_user is None:
+            error_env_msgs.append(f"Environment variable '{config_dict['USER_ENV_VAR']} not provided")
+
+        logging_database_password = os.environ.get(config_dict['PASSWORD_ENV_VAR'])
+        if logging_database_password is None:
+            error_env_msgs.append(f"Environment variable '{config_dict['PASSWORD_ENV_VAR']} not provided")
+
+        if len(error_env_msgs) > 0:
+            raise ValueError("\n".join(error_env_msgs))
+
+        return {
+            "HOST": config_dict.get("HOST"),
+            "PORT": config_dict.get("PORT"),
+            "USER": logging_database_user,
+            "PASSWORD": logging_database_password,
+            "DATABASE_NAME": config_dict.get("DATABASE_NAME"),
+            "SSL": config_dict.get("SSL")
+        }