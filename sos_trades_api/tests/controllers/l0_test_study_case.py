--- conflicted
+++ resolved
@@ -1100,11 +1100,3 @@
 
             studies_id_list_to_delete = [study_case_copy_id]
             delete_study_cases(studies_id_list_to_delete)
-
-<<<<<<< HEAD
-if __name__=='__main__':
-    cls = TestStudy()
-    cls.setUp()
-    cls.test_copy_study_case()
-=======
->>>>>>> 6c43de9b
