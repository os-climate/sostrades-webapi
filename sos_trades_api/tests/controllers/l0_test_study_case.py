'''
Copyright 2022 Airbus SAS

Licensed under the Apache License, Version 2.0 (the "License");
you may not use this file except in compliance with the License.
You may obtain a copy of the License at

    http://www.apache.org/licenses/LICENSE-2.0

Unless required by applicable law or agreed to in writing, software
distributed under the License is distributed on an "AS IS" BASIS,
WITHOUT WARRANTIES OR CONDITIONS OF ANY KIND, either express or implied.
See the License for the specific language governing permissions and
limitations under the License.
'''

"""
mode: python; py-indent-offset: 4; tab-width: 4; coding: utf-8
Test class for study procedures
"""
import os.path

from sos_trades_api.tests.controllers.unit_test_basic_config import DatabaseUnitTestConfiguration
from builtins import classmethod
from time import sleep
import os


# pylint: disable=no-member
# pylint: disable=line-too-long


class TestStudy(DatabaseUnitTestConfiguration):
    """ Test class for methods related to study controller
    """
    test_repository_name = 'sos_trades_core.sos_processes.test'
    test_process_name = 'test_disc1_disc2_coupling'
    test_clear_error_process_name = 'test_sellar_opt'
    test_csv_process_name = 'test_csv_data'
    test_study_name = 'test_creation'
    test_study_csv_name = 'test_csv'
    test_study_clear_error_name = 'test_clear_error'
    test_study_id = None
    test_study_csv_id = None
    test_study_clear_error_id = None
    test_user_id = None
    test_user_group_id = None

    @classmethod
    def setUpClass(cls):
        DatabaseUnitTestConfiguration.setUpClass()

        from sos_trades_api.server.base_server import database_process_setup
        database_process_setup()

    def setUp(self):
        super().setUp()

        from sos_trades_api.models.database_models import User, Group, Process, ProcessAccessUser, AccessRights
        from sos_trades_api.controllers.sostrades_main.study_case_controller import create_study_case
        with DatabaseUnitTestConfiguration.app.app_context():
            # Retrieve user_test
            test_user = User.query \
                .filter(User.username == User.STANDARD_USER_ACCOUNT_NAME).first()
            self.assertIsNotNone(
                test_user, 'Default user test not found in database, check migrations')
            self.test_user_id = test_user.id
            # Retrieve all_group
            all_group = Group.query \
                .filter(Group.name == Group.ALL_USERS_GROUP).first()
            self.assertIsNotNone(
                all_group, 'Default "All group" group not found in database, check migrations')
            self.test_user_group_id = all_group.id
            # Retrieve test process id
            test_process = Process.query.filter(Process.name == self.test_process_name) \
                .filter(Process.process_path == self.test_repository_name).first()
            self.assertIsNotNone(
                test_process, 'Process "test_disc1_disc2_coupling" cannot be found in database')
            # Retrieve test process id
            test_csv_process = Process.query.filter(Process.name == self.test_csv_process_name) \
                .filter(Process.process_path == self.test_repository_name).first()
            self.assertIsNotNone(
                test_csv_process, 'Process "test_csv_data" cannot be found in database')
            # Retrieve Manager access right
            manager_right = AccessRights.query.filter(
                AccessRights.access_right == AccessRights.MANAGER).first()
            self.assertIsNotNone(manager_right,
                                 'Default access right Manager cannot be found in database, check migrations')
            # Authorize user_test for process
            # Test if user already authorized
            process_access_user = ProcessAccessUser.query \
                .filter(ProcessAccessUser.process_id == test_process.id) \
                .filter(ProcessAccessUser.user_id == self.test_user_id) \
                .filter(ProcessAccessUser.right_id == manager_right.id).first()

            if process_access_user is None:
                new_user_test_auth = ProcessAccessUser()
                new_user_test_auth.user_id = self.test_user_id
                new_user_test_auth.process_id = test_process.id
                new_user_test_auth.right_id = manager_right.id

                DatabaseUnitTestConfiguration.db.session.add(
                    new_user_test_auth)
                DatabaseUnitTestConfiguration.db.session.commit()
            # Create test studycase
            created_study = create_study_case(self.test_user_id,
                                              self.test_study_name,
                                              self.test_repository_name,
                                              self.test_process_name,
                                              self.test_user_group_id,
                                              None)
            self.test_study_id = created_study.study_case.id
            # Create test csv studycase
            created_csv_study = create_study_case(self.test_user_id,
                                                  self.test_study_csv_name,
                                                  self.test_repository_name,
                                                  self.test_csv_process_name,
                                                  self.test_user_group_id,
                                                  None)
            self.test_study_csv_id = created_csv_study.study_case.id
            # Create  test clear_error studycase
            created_clear_error_study = create_study_case(self.test_user_id,
                                                          self.test_study_clear_error_name,
                                                          self.test_repository_name,
                                                          self.test_clear_error_process_name,
                                                          self.test_user_group_id,
                                                          None)
            self.test_study_clear_error_id = created_clear_error_study.study_case.id

    def tearDown(self):
        super().tearDown()
        from sos_trades_api.models.database_models import StudyCase
        with DatabaseUnitTestConfiguration.app.app_context():
            DatabaseUnitTestConfiguration.db.session.query(StudyCase).delete()
            DatabaseUnitTestConfiguration.db.session.commit()

    def test_create_study_case(self):
        from sos_trades_api.models.database_models import StudyCase
        with DatabaseUnitTestConfiguration.app.app_context():
            new_created_study = StudyCase.query.filter(
                StudyCase.id == self.test_study_id).first()
            self.assertEqual(new_created_study.name, self.test_study_name,
                             'Created study case name does not match, test set up name used')
            self.assertEqual(new_created_study.process, self.test_process_name,
                             'Created study case process does not match, test set up process name used')
            self.assertEqual(new_created_study.repository, self.test_repository_name,
                             'Created study case repository does not match, test set up repository name used')

    def test_get_user_shared_study_case(self):
        from sos_trades_api.controllers.sostrades_data.study_case_controller import get_user_shared_study_case
        with DatabaseUnitTestConfiguration.app.app_context():
            user_shared_study_cases = get_user_shared_study_case(
                self.test_user_id)
            # User has access only to the 2 created study case in test set up
            # First created study test_disc1_disc2_coupling
            study_test_disc1_disc2_coupling = list(filter(lambda std: std.name == self.test_study_name
                                                          and std.process == self.test_process_name
                                                          and std.repository == self.test_repository_name, user_shared_study_cases))
            self.assertIsNotNone(study_test_disc1_disc2_coupling[0],
                                 'Created study case test_disc1_disc2_coupling cannot be found in database')

            # Secondly created study case test_csv_data
            study_test_csv = list(filter(lambda std: std.name == self.test_study_csv_name
                                         and std.process == self.test_csv_process_name
                                         and std.repository == self.test_repository_name, user_shared_study_cases))
            self.assertIsNotNone(study_test_csv[0],
                                 'Created study case test_csv_data cannot be found in database')

            # thirdly created study case test_csv_data
            study_test_clear_error = list(filter(lambda std: std.name == self.test_study_clear_error_name
                                                 and std.process == self.test_clear_error_process_name
                                                 and std.repository == self.test_repository_name, user_shared_study_cases))
            self.assertIsNotNone(study_test_clear_error[0],
                                 'Created study case test_clear_error cannot be found in database')

            # Checking only 3 study cases
            self.assertEqual(len(user_shared_study_cases), 3,
                             'User study case list does not match, study case list created and shared in test')

    def test_load_study_case(self):
        from sos_trades_api.models.database_models import StudyCase, AccessRights
        from sos_trades_api.controllers.sostrades_main.study_case_controller import load_study_case
<<<<<<< HEAD
        from sos_trades_api.server.base_server import study_case_cache
=======
        from sos_trades_api.base_server import study_case_cache
        from sos_trades_api.models.loaded_study_case import LoadStatus
>>>>>>> fd4a825f

        with DatabaseUnitTestConfiguration.app.app_context():
            study_test = StudyCase.query.filter(
                StudyCase.name == self.test_study_name).first()
            self.assertIsNotNone(
                study_test, 'Unable to retrieve study case created for test')

            study_manager = study_case_cache.get_study_case(
                study_test.id, False)

            loaded_study = load_study_case(
                study_test.id, AccessRights.MANAGER, self.test_user_id)

            #  wait until study was updated (thread behind)
            stop = False
            counter = 0

            while not stop:
                if study_manager.load_status == LoadStatus.LOADED:
                    stop = True
                else:
                    if counter > 60:
                        self.assertTrue(
                            False, "test_update_study_parameters update study parameter too long, check thread")
                    counter = counter + 1
                    sleep(1)

            self.assertEqual(loaded_study.study_case.name, self.test_study_name,
                             'Created study case name does not match, test set up name used')
            self.assertEqual(loaded_study.study_case.process, self.test_process_name,
                             'Created study case process does not match, test set up process name used')
            self.assertEqual(loaded_study.study_case.repository, self.test_repository_name,
                             'Created study case repository does not match, test set up repository name used')

    def test_study_case_log(self):
        from sos_trades_api.models.database_models import StudyCase, AccessRights,StudyCaseLog
        from sos_trades_api.controllers.sostrades_main.study_case_controller import load_study_case
        from sos_trades_api.server.base_server import study_case_cache

        with DatabaseUnitTestConfiguration.app.app_context():
            study_test = StudyCase.query.filter(
                StudyCase.name == self.test_study_name).first()
            self.assertIsNotNone(
                study_test, 'Unable to retrieve study case created for test')

            #check that logs are created
            self.assertNotEqual(len(StudyCaseLog.query\
            .filter(StudyCaseLog.study_case_id == study_test.id)\
            .all()), 0)

    def test_copy_study_case(self):
        from sos_trades_api.models.database_models import StudyCase
        from sos_trades_api.controllers.sostrades_main.study_case_controller import copy_study_case
        with DatabaseUnitTestConfiguration.app.app_context():
            study_test = StudyCase.query.filter(
                StudyCase.name == self.test_study_name).first()
            self.assertIsNotNone(
                study_test, 'Unable to retrieve study case created for test')
            study_copy_name = "test_study_copy"
            copy_study_case(study_test.id, study_copy_name,
                            self.test_user_group_id, self.test_user_id)
            study_case_copied = StudyCase.query.filter(
                StudyCase.name == study_copy_name).first()
            self.assertEqual(study_case_copied.process, self.test_process_name,
                             'Copied study case process does not match, test set up process name used')
            self.assertEqual(study_case_copied.repository, self.test_repository_name,
                             'Copied study case repository does not match, test set up repository name used')

    def test_update_study_parameters(self):
        from sos_trades_api.models.database_models import StudyCase, User
        from sos_trades_api.controllers.sostrades_main.study_case_controller import update_study_parameters
<<<<<<< HEAD
        from sos_trades_api.server.base_server import study_case_cache
=======
        from sos_trades_api.base_server import study_case_cache
        from sos_trades_api.models.loaded_study_case import LoadStatus
>>>>>>> fd4a825f
        with DatabaseUnitTestConfiguration.app.app_context():
            study_test = StudyCase.query.filter(
                StudyCase.name == self.test_study_name).first()
            self.assertIsNotNone(
                study_test, 'Unable to retrieve study case created for test')

            user_test = User.query.filter(User.id == self.test_user_id).first()
            self.assertIsNotNone(
                user_test, 'Unable to retrieve user_test, check migrations')

            initial_modification_date = study_test.modification_date
            parameters_update_list = [
                {"variableId": f'{study_test.name}.Disc1.a',
                 "variableType": "float",
                 "changeType": "scalar",
                 "newValue": 10,
                 "oldValue": 5,
                 'namespace': f'{study_test.name}',
                 'discipline': 'Disc1',
                 "lastModified": "2021-01-11T13:51:26.118Z", "id": None, "author": None}
            ]

            study_manager = study_case_cache.get_study_case(
                study_test.id, False)

            # Wait in order to force modification date change (test failed on
            # too performant machine)
            sleep(2)

            # updating study case
            update_study_parameters(
                study_test.id, user_test, None, None, parameters_update_list)

        #  wait until study was updated (thread behind)
        stop = False
        counter = 0

        while not stop:
            if study_manager.load_status == LoadStatus.LOADED:
                stop = True
            else:
                if counter > 60:
                    self.assertTrue(
                        False, "test_update_study_parameters update study parameter too long, check thread")
                counter = counter + 1
                sleep(1)

        with DatabaseUnitTestConfiguration.app.app_context():

            # Checking test study modification date
            study_test_updated = StudyCase.query.filter(
                StudyCase.name == self.test_study_name).first()
            self.assertIsNotNone(
                study_test_updated, 'Unable to retrieve study case created and updated for test')
            last_modification_date = study_test_updated.modification_date
            # self.assertNotEqual(initial_modification_date, last_modification_date,
            #                    'Modification date cannot be the same as the one at creation')

    def test_update_study_parameters_csv_data(self):
        from sos_trades_api.models.database_models import StudyCase, User
        from sos_trades_api.controllers.sostrades_main.study_case_controller import update_study_parameters
        from sos_trades_api.server.base_server import study_case_cache
        from werkzeug.datastructures import FileStorage
        from os.path import join, dirname
        import numpy as np
        import pandas as pd
        from sos_trades_api.tests import data
        from sos_trades_api.models.loaded_study_case import LoadStatus

        with DatabaseUnitTestConfiguration.app.app_context():
            study_csv_test = StudyCase.query.filter(
                StudyCase.name == self.test_study_csv_name).first()
            self.assertIsNotNone(
                study_csv_test, 'Unable to retrieve study case csv created for test')

            user_test = User.query.filter(User.id == self.test_user_id).first()
            self.assertIsNotNone(
                user_test, 'Unable to retrieve user_test, check migrations')

            study_manager = study_case_cache.get_study_case(
                study_csv_test.id, False)

            # Wait in order to force modification date change (test failed on
            # too performant machine)
            sleep(2)

            # Declaration of objects to test
            array_mixed_types = np.array(("TEXT", None, '', 1, 1), dtype='O')
            dict_mixed_types = {'a': '', 'b': None,
                                'c': [1, None, 3], 'd': 'test'}
            dataframe_mix_types = pd.DataFrame(
                {'a': [1, None, 3], 'b': 40.0, 'c': ['abc', '', None]})
            # Array ---------------------------------------
            array_path = join(dirname(data.__file__), 'array_mix_types.csv')
            array_file = open(array_path, 'rb')
            array_fs = FileStorage(array_file)
            # Dict ---------------------------------------
            dict_path = join(dirname(data.__file__), 'dict_mix_types.csv')
            dict_file = open(dict_path, 'rb')
            dict_fs = FileStorage(dict_file)
            # Dataframe ---------------------------------------
            dataframe_path = join(dirname(data.__file__),
                                  'dataframe_mix_types.csv')
            dataframe_file = open(dataframe_path, 'rb')
            dataframe_fs = FileStorage(dataframe_file)

            file_info = {
                array_path: {'variable_id': f'{self.test_study_csv_name}.array_mix_types',
                             'discipline': 'Data', 'namespace': f'{self.test_study_csv_name}'},
                dict_path: {'variable_id': f'{self.test_study_csv_name}.dict_mix_types',
                            'discipline': 'Data', 'namespace': f'{self.test_study_csv_name}'},
                dataframe_path: {'variable_id': f'{self.test_study_csv_name}.dataframe_mix_types',
                                 'discipline': 'Data', 'namespace': f'{self.test_study_csv_name}'}
            }
            files_list = [array_fs, dict_fs, dataframe_fs]

            # updating study case
            update_study_parameters(
                study_csv_test.id, user_test, files_list, file_info, [])

        #  wait until study was updated (thread behind)
        stop = False
        counter = 0

        while not stop:
            if study_manager.load_status == LoadStatus.LOADED:
                stop = True
            else:
                if counter > 60:
                    self.assertTrue(
                        False, "test_csv_update_study_parameters update study parameter too long, check thread")
                counter = counter + 1
                sleep(1)

        with DatabaseUnitTestConfiguration.app.app_context():
            study_dm = study_manager.execution_engine.dm.convert_data_dict_with_full_name()
            dm_array = np.array(
                study_dm[f'{self.test_study_csv_name}.array_mix_types']['value'])
            dm_dict = study_dm[f'{self.test_study_csv_name}.dict_mix_types']['value']
            dm_dataframe = study_dm[f'{self.test_study_csv_name}.dataframe_mix_types']['value']

            self.assertTrue(np.array_equiv(array_mixed_types, dm_array),
                            f'Input array {array_mixed_types} != from dm array {dm_array}')
            self.assertTrue(dm_dict == dict_mixed_types,
                            f'Input dict {array_mixed_types} != from dm dict {dm_array}')
            self.assertTrue(dataframe_mix_types.equals(dm_dataframe),
                            f'Input dataframe {array_mixed_types} != from dm dataframe {dm_array}')

            array_file.close()
            dict_file.close()
            dataframe_file.close()

    def test_delete_study_cases(self):
        from sos_trades_api.models.database_models import StudyCase
        from sos_trades_api.controllers.sostrades_main.study_case_controller import delete_study_cases
        from sos_trades_api.tools.loading.study_case_manager import StudyCaseManager
        with DatabaseUnitTestConfiguration.app.app_context():
            study_test = StudyCase.query.filter(
                StudyCase.name == self.test_study_name).first()
            self.assertIsNotNone(study_test)
            studies_id_list_to_delete = [study_test.id]
            delete_study_cases(studies_id_list_to_delete)

            study_test_deleted = StudyCase.query.filter(
                StudyCase.name == self.test_study_name).first()
            self.assertIsNone(
                study_test_deleted, 'Error study case deleted has be found in database')
            # check that the folder of study data as been deleted
            self.assertFalse(os.path.exists(StudyCaseManager.get_root_study_data_folder(study_test.group_id,
                                                                                        study_test.id)),
                             'Error study case folder not deleted')

    def test_get_study_data_stream(self):
        from sos_trades_api.models.database_models import StudyCase
        from sos_trades_api.controllers.sostrades_main.study_case_controller import get_study_data_stream
        with DatabaseUnitTestConfiguration.app.app_context():
            study_test = StudyCase.query.filter(
                StudyCase.name == self.test_study_name).first()
            self.assertIsNotNone(study_test)
            study_zip = get_study_data_stream(study_test.id)
            self.assertIsNotNone(study_zip)

    def _test_get_study_case_notifications(self):
        from sos_trades_api.models.database_models import StudyCase, User
        from sos_trades_api.controllers.sostrades_main.study_case_controller import update_study_parameters
        from sos_trades_api.controllers.sostrades_data.study_case_controller import get_study_case_notifications
<<<<<<< HEAD
        from sos_trades_api.server.base_server import study_case_cache
=======
        from sos_trades_api.base_server import study_case_cache
        from sos_trades_api.models.loaded_study_case import LoadStatus
>>>>>>> fd4a825f
        with DatabaseUnitTestConfiguration.app.app_context():
            study_test = StudyCase.query.filter(
                StudyCase.name == self.test_study_name).first()
            self.assertIsNotNone(study_test)

            user_test = User.query.filter(User.id == self.test_user_id).first()
            self.assertIsNotNone(user_test)

            initial_modification_date = study_test.modification_date
            parameters_update_list = [
                {"variableId": f'{study_test.name}.Disc1.a',
                 "variableType": "float",
                 "changeType": "scalar",
                 "newValue": 10,
                 "oldValue": 5,
                 'namespace': f'{study_test.name}',
                 'discipline': 'Disc1',
                 "lastModified": "2021-01-11T13:51:26.118Z", "id": None, "author": None}
            ]

            study_manager = study_case_cache.get_study_case(
                study_test.id, False)

            # updating study case
            update_study_parameters(
                study_test.id, user_test, None, None, parameters_update_list)

            #  wait until study was updated (thread behind)
            stop = False
            counter = 0

            while not stop:
                if study_manager.load_status == LoadStatus.LOADED:
                    stop = True
                else:
                    if counter > 60:
                        self.assertTrue(
                            False, "test_update_study_parameters update study parameter too long, check thread")
                    counter = counter + 1
                    sleep(1)

            # After update retrieve notification list, one update has been
            # made, return len should be 1
            notifications = get_study_case_notifications(study_test.id)
            change = notifications[0].changes[0]
            self.assertIsNotNone(
                change, 'Error no change created at study update in database')
            self.assertEqual(change.variable_id, f'{study_test.name}.Disc1.a')
            self.assertEqual(change.change_type, 'scalar')
            self.assertEqual(change.new_value, 10)
            self.assertEqual(change.old_value, 5)

    def test_get_user_authorised_studies_for_process(self):
        from sos_trades_api.models.database_models import StudyCase
        from sos_trades_api.controllers.sostrades_data.study_case_controller import get_user_authorised_studies_for_process
        with DatabaseUnitTestConfiguration.app.app_context():
            study_test = StudyCase.query.filter(
                StudyCase.name == self.test_study_name).first()
            self.assertIsNotNone(
                study_test, 'Unable to retrieve study case created and updated for test')
            user_authorised_studies = get_user_authorised_studies_for_process(self.test_user_id,
                                                                              self.test_process_name,
                                                                              self.test_repository_name)

            self.assertEqual(user_authorised_studies[0].process, self.test_process_name,
                             'Copied study case process does not match, test set up process name used')
            self.assertEqual(user_authorised_studies[0].repository, self.test_repository_name,
                             'Copied study case repository does not match, test set up repository name used')

    def test_get_user_study_case_preference(self):
        from sos_trades_api.controllers.sostrades_data.study_case_controller import save_study_case_preference, \
            load_study_case_preference
        from sqlalchemy.sql.expression import and_
        from sos_trades_api.models.database_models import UserStudyPreference
        import json

        # Load preference (will be empty)
        preference = load_study_case_preference(
            self.test_study_id, self.test_user_id)

        self.assertEqual(len(preference), 0,
                         'Initial preference data must be empty')

        # Set some preference data into the database
        preference_data = {
            'key1': 38,
            'key2': 'namespace value',
            'key3': {
                'sub_key': [1, 2, 3]
            }
        }

        save_study_case_preference(
            self.test_study_id, self.test_user_id, preference_data)

        with DatabaseUnitTestConfiguration.app.app_context():
            preferences = UserStudyPreference.query.filter(
                and_(UserStudyPreference.user_id == self.test_user_id,
                     UserStudyPreference.study_case_id == self.test_study_id)).all()

            self.assertEqual(len(preferences), 1,
                             'It must have only one reference tuple into database')

            loaded_preference = json.loads(preferences[0].preference)

            self.assertDictEqual(preference_data, loaded_preference,
                                 'Direct read preference is not the same a the save one')

            loaded_preference = load_study_case_preference(
                self.test_study_id, self.test_user_id)

            self.assertDictEqual(preference_data, loaded_preference,
                                 'Controller read preference is not the same a the save one')

    def _test_clear_error_in_study_case_controller(self):
        from sos_trades_api.models.database_models import StudyCase, User
        from sos_trades_api.controllers.sostrades_main.study_case_controller import update_study_parameters
        from sos_trades_api.server.base_server import study_case_cache
        from os.path import join, dirname
        from sos_trades_api.tests import data
        from werkzeug.datastructures import FileStorage
        from numpy import array
        from sos_trades_api.models.loaded_study_case import LoadStatus

        with DatabaseUnitTestConfiguration.app.app_context():
            study_clear_error_test = StudyCase.query.filter(
                StudyCase.id == self.test_study_clear_error_id).first()
            self.assertIsNotNone(study_clear_error_test)

            study_manager = study_case_cache.get_study_case(
                study_clear_error_test.id, False)

            user_test = User.query.filter(User.id == self.test_user_id).first()
            self.assertIsNotNone(user_test)

            dataframe_path = join(dirname(data.__file__),
                                  'wrong_design_space.csv')
            dataframe_file = open(dataframe_path, 'rb')
            dataframe_fs = FileStorage(dataframe_file)

            file_info = {
                dataframe_path: {'variable_id': f'{self.test_study_clear_error_name}.SellarOptimScenario.design_space',
                                 'discipline': 'sos_trades_core.execution_engine.sos_optim_scenario',
                                 'namespace': f'{self.test_study_clear_error_name}.SellarOptimScenario'}
            }
            files_list = [dataframe_fs]

            # updating study case with wrong design space
            update_study_parameters(
                study_clear_error_test.id, user_test, files_list, file_info, [])

            #  wait until study was updated (thread behind)
            stop = False
            counter = 0

            while not stop:
                if study_manager.load_status == LoadStatus.IN_ERROR:
                    stop = True
                else:
                    if counter > 60:
                        self.assertTrue(
                            False, "test_csv_update_study_parameters update study parameter too long, check thread")
                    counter = counter + 1
                    sleep(1)

            self.assertTrue(study_manager.has_error)

            error_message = 'The current value of variable test_clear_error.SellarOptimScenario.z!15.0 is not between the lower bound 0.0 and the upper bound 10.0'
            self.assertIn(error_message, study_manager.error_message)

            dataframe_path = join(dirname(data.__file__),
                                  'correct_design_space.csv')
            dataframe_file = open(dataframe_path, 'rb')
            dataframe_fs = FileStorage(dataframe_file)

            file_info = {
                dataframe_path: {'variable_id': f'{self.test_study_clear_error_name}.SellarOptimScenario.design_space',
                                 'discipline': 'sos_trades_core.execution_engine.sos_optim_scenario',
                                 'namespace': f'{self.test_study_clear_error_name}.SellarOptimScenario'}
            }
            files_list = [dataframe_fs]

            # other inputs to configure the process
            parameters_update_list = [
                {"variableId": f'{self.test_study_clear_error_name}.SellarOptimScenario.x',
                 "variableType": "array",
                 "changeType": "scalar",
                 "newValue": array([1.]),
                 "oldValue": None,
                 'namespace': f'{self.test_study_clear_error_name}.SellarOptimScenario',
                 'discipline': 'sos_trades_core.execution_engine.sos_optim_scenario',
                 "lastModified": "2021-01-11T13:51:26.118Z", "id": None, "author": None},

                {"variableId": f'{self.test_study_clear_error_name}.SellarOptimScenario.z',
                 "variableType": "array",
                 "changeType": "scalar",
                 "newValue": array([1., 1.]),
                 "oldValue": None,
                 'namespace': f'{self.test_study_clear_error_name}.SellarOptimScenario',
                 'discipline': 'sos_trades_core.execution_engine.sos_optim_scenario',
                 "lastModified": "2021-01-11T13:51:26.118Z", "id": None, "author": None},

                {"variableId": f'{self.test_study_clear_error_name}.SellarOptimScenario.Sellar_Problem.local_dv',
                 "variableType": "float",
                 "changeType": "scalar",
                 "newValue": 10.,
                 "oldValue": None,
                 'namespace': f'{self.test_study_clear_error_name}.SellarOptimScenario.Sellar_Problem',
                 'discipline': 'sos_trades_core.sos_wrapping.test_discs.sellar.SellarProblem',
                 "lastModified": "2021-01-11T13:51:26.118Z", "id": None, "author": None},

                {"variableId": f'{self.test_study_clear_error_name}.SellarOptimScenario.max_iter',
                 "variableType": "int",
                 "changeType": "scalar",
                 "newValue": 2,
                 "oldValue": None,
                 'namespace': f'{self.test_study_clear_error_name}.SellarOptimScenario',
                 'discipline': 'sos_trades_core.execution_engine.sos_optim_scenario',
                 "lastModified": "2021-01-11T13:51:26.118Z", "id": None, "author": None},

                {"variableId": f'{self.test_study_clear_error_name}.SellarOptimScenario.algo',
                 "variableType": "string",
                 "changeType": "scalar",
                 "newValue": "L-BFGS-B",
                 "oldValue": None,
                 'namespace': f'{self.test_study_clear_error_name}.SellarOptimScenario',
                 'discipline': 'sos_trades_core.execution_engine.sos_optim_scenario',
                 "lastModified": "2021-01-11T13:51:26.118Z", "id": None, "author": None},

                {"variableId": f'{self.test_study_clear_error_name}.SellarOptimScenario.formulation',
                 "variableType": "string",
                 "changeType": "scalar",
                 "newValue": 'DisciplinaryOpt',
                 "oldValue": None,
                 'namespace': f'{self.test_study_clear_error_name}.SellarOptimScenario',
                 'discipline': 'sos_trades_core.execution_engine.sos_optim_scenario',
                 "lastModified": "2021-01-11T13:51:26.118Z", "id": None, "author": None},

                {"variableId": f'{self.test_study_clear_error_name}.SellarOptimScenario.objective_name',
                 "variableType": "string",
                 "changeType": "scalar",
                 "newValue": 'obj',
                 "oldValue": None,
                 'namespace': f'{self.test_study_clear_error_name}.SellarOptimScenario',
                 'discipline': 'sos_trades_core.execution_engine.sos_optim_scenario',
                 "lastModified": "2021-01-11T13:51:26.118Z", "id": None, "author": None},

                {"variableId": f'{self.test_study_clear_error_name}.SellarOptimScenario.algo_options',
                 "variableType": "dict",
                 "changeType": "scalar",
                 "newValue": {"ftol_rel": 1e-6, "ineq_tolerance": 1e-6, "normalize_design_space": True},
                 "oldValue": None,
                 'namespace': f'{self.test_study_clear_error_name}.SellarOptimScenario',
                 'discipline': 'sos_trades_core.execution_engine.sos_optim_scenario',
                 "lastModified": "2021-01-11T13:51:26.118Z", "id": None, "author": None},

                {"variableId": f'{self.test_study_clear_error_name}.SellarOptimScenario.ineq_constraints',
                 "variableType": "array",
                 "changeType": "scalar",
                 "newValue": [],
                 "oldValue": None,
                 'namespace': f'{self.test_study_clear_error_name}.SellarOptimScenario',
                 'discipline': 'sos_trades_core.execution_engine.sos_optim_scenario',
                 "lastModified": "2021-01-11T13:51:26.118Z", "id": None, "author": None}
            ]

            # updating study case with correct design space
            update_study_parameters(
                study_clear_error_test.id, user_test, files_list, file_info, parameters_update_list)

            #  wait until study was updated (thread behind)
            stop = False
            counter = 0

            while not stop:
                if study_manager.load_status == LoadStatus.LOADED:
                    stop = True
                else:
                    if counter > 60:
                        self.assertTrue(
                            False, "test_csv_update_study_parameters update study parameter too long, check thread")
                    counter = counter + 1
                    sleep(1)

            # check if clear_error is performed in study_case_controller
            self.assertFalse(study_manager.has_error)

    def test_study_case_read_only_mode(self):
        from sos_trades_api.models.database_models import StudyCase
        from sos_trades_api.controllers.sostrades_main.study_case_controller import get_study_in_read_only_mode, \
            delete_study_cases, copy_study_case, get_file_stream
        from sos_trades_api.tools.loading.study_case_manager import StudyCaseManager
        from sos_trades_api.base_server import study_case_cache
        from sos_trades_api.models.loaded_study_case import LoadStatus

        with DatabaseUnitTestConfiguration.app.app_context():
            study_test = StudyCase.query.filter(
                StudyCase.name == self.test_study_csv_name).first()
            self.assertIsNotNone(
                study_test, 'Unable to retrieve study case created for test')
            study_copy_name = "test_study_copy_read_only"
            study_case_copy = copy_study_case(study_test.id, study_copy_name,
                            self.test_user_group_id, self.test_user_id)
            study_case_copy_id = study_case_copy.id
            # wait end of studu case creation
            study_manager = study_case_cache.get_study_case(study_case_copy_id, False)
            #  wait until study was updated (thread behind)
            stop = False
            counter = 0

            while not stop:
                if study_manager.load_status == LoadStatus.LOADED:
                    stop = True
                else:
                    if counter > 60:
                        self.assertTrue(
                            False, "test_update_study_parameters update study parameter too long, check thread")
                    counter = counter + 1
                    sleep(1)
            self.assertTrue(study_manager.check_study_case_json_file_exists(), 'Unable to retrieve study case read only file')
            study_json = get_study_in_read_only_mode(study_case_copy_id)
            self.assertIsNotNone(study_json, 'Unable to read study case read only file')

            # set loadStatus to read only to check the get data method
            study_manager.load_status = LoadStatus.READ_ONLY_MODE
            parameter = get_file_stream(study_case_copy_id, 'test_study_copy_read_only.dataframe_mix_types')
            self.assertIsNotNone(parameter, 'Unable to read study case read only file')

            studies_id_list_to_delete = [study_case_copy_id]
            delete_study_cases(studies_id_list_to_delete)<|MERGE_RESOLUTION|>--- conflicted
+++ resolved
@@ -180,12 +180,8 @@
     def test_load_study_case(self):
         from sos_trades_api.models.database_models import StudyCase, AccessRights
         from sos_trades_api.controllers.sostrades_main.study_case_controller import load_study_case
-<<<<<<< HEAD
-        from sos_trades_api.server.base_server import study_case_cache
-=======
         from sos_trades_api.base_server import study_case_cache
         from sos_trades_api.models.loaded_study_case import LoadStatus
->>>>>>> fd4a825f
 
         with DatabaseUnitTestConfiguration.app.app_context():
             study_test = StudyCase.query.filter(
@@ -257,12 +253,8 @@
     def test_update_study_parameters(self):
         from sos_trades_api.models.database_models import StudyCase, User
         from sos_trades_api.controllers.sostrades_main.study_case_controller import update_study_parameters
-<<<<<<< HEAD
-        from sos_trades_api.server.base_server import study_case_cache
-=======
         from sos_trades_api.base_server import study_case_cache
         from sos_trades_api.models.loaded_study_case import LoadStatus
->>>>>>> fd4a825f
         with DatabaseUnitTestConfiguration.app.app_context():
             study_test = StudyCase.query.filter(
                 StudyCase.name == self.test_study_name).first()
@@ -449,12 +441,8 @@
         from sos_trades_api.models.database_models import StudyCase, User
         from sos_trades_api.controllers.sostrades_main.study_case_controller import update_study_parameters
         from sos_trades_api.controllers.sostrades_data.study_case_controller import get_study_case_notifications
-<<<<<<< HEAD
-        from sos_trades_api.server.base_server import study_case_cache
-=======
         from sos_trades_api.base_server import study_case_cache
         from sos_trades_api.models.loaded_study_case import LoadStatus
->>>>>>> fd4a825f
         with DatabaseUnitTestConfiguration.app.app_context():
             study_test = StudyCase.query.filter(
                 StudyCase.name == self.test_study_name).first()
