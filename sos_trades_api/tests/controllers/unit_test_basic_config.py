'''
Copyright 2022 Airbus SAS
Modifications on 2024/06/07-2024/06/13 Copyright 2024 Capgemini
Licensed under the Apache License, Version 2.0 (the "License");
you may not use this file except in compliance with the License.
You may obtain a copy of the License at

    http://www.apache.org/licenses/LICENSE-2.0

Unless required by applicable law or agreed to in writing, software
distributed under the License is distributed on an "AS IS" BASIS,
WITHOUT WARRANTIES OR CONDITIONS OF ANY KIND, either express or implied.
See the License for the specific language governing permissions and
limitations under the License.

'''
import json
import os
import tempfile
import uuid
from os.path import dirname, join

from dotenv import load_dotenv
from sqlalchemy.engine.url import make_url

from sos_trades_api import __file__ as root_file

# -----------------------------------------------------------------------------
# Modify configuration file for test purpose
# As the test can be launch simultaneously, having the same target database can drive to
# concurrent access.
# The objective here is to create a new configuration file with a dedicated database name
# for this test run

if os.environ.get("SOS_TRADES_SERVER_CONFIGURATION") is None:
    print("Server configuration not found. Loading of default developer configuration")

    dotenv_path = join(dirname(root_file), "..", ".flaskenv_unittest")
    print(dotenv_path)
    load_dotenv(dotenv_path)


if os.environ.get("SOS_TRADES_SERVER_CONFIGURATION") is None:
    raise ValueError("Cannot find mandatory environment variable to get server configuration")

configuration_filepath = os.environ["SOS_TRADES_SERVER_CONFIGURATION"]
configuration_data = None
with open(configuration_filepath) as server_conf_file:
    configuration_data = json.load(server_conf_file)

# Get the current database name and add a random part
unique_identifier = str(uuid.uuid4())[:8]


def generate_temp_database_uri(database_uri: str, suffix: str) -> str:
    """
    Generates a new database URI with an appended suffix to the database name.

    This function handles both MySQL and SQLite database URIs. For MySQL, it appends the specified suffix to the database name.
    For SQLite, it parses the original URI to extract the directory and file name, replaces the directory with a temporary 
    directory, and appends the suffix to the database file name.

    Args:
        database_uri (str): The original database URI.
        suffix (str): The suffix to append to the database name.

    Returns:
        str: The updated database URI with the appended suffix to the database name.
    """
    url = make_url(database_uri)
    
    # Extract the current database name
    database_name = url.database

    if url.get_backend_name() == 'sqlite':
        # Parse the database name to identify folder and file name
        temp_dir = tempfile.mkdtemp()
        db_file_name = os.path.basename(database_name)
        new_database_path = os.path.join(temp_dir, db_file_name + suffix + ".db")
        return str(url.set(database=new_database_path))
    else:
        return database_uri.replace(database_name, database_name + suffix)

test_database_uri = generate_temp_database_uri(configuration_data['SQL_ALCHEMY_DATABASE']['URI'], f"-{unique_identifier}")
test_log_database_uri = generate_temp_database_uri(configuration_data['LOGGING_DATABASE']['URI'], f"-{unique_identifier}")

# Overwrite test database name
configuration_data["SQL_ALCHEMY_DATABASE"]["URI"] = test_database_uri
configuration_data["LOGGING_DATABASE"]["URI"] = test_log_database_uri

# Save the new configuration (without overwrite the original one) and change the
# associated environment variable
test_configuration_file = join(tempfile.gettempdir(), f"test_configuration-{uuid.uuid4()!s}.json")
with open(test_configuration_file, "w") as outfile:
    json.dump(configuration_data, outfile)

# Set base path
os.environ["SOS_TRADES_SERVER_CONFIGURATION"] = test_configuration_file
#os.environ['SAML_V2_METADATA_FOLDER'] = join(dirname(root_file), os.environ['SAML_V2_METADATA_FOLDER'])

print(f"Configuration file used for test: {test_configuration_file}")
print(f"Database URI used for test: {test_database_uri}")
print(f"Database URI used for test log: {test_log_database_uri}")

# ruff: noqa: E402
import sqlite3
import unittest
from builtins import classmethod

import sqlalchemy
from flask_migrate import Migrate, upgrade
from sqlalchemy import text

from sos_trades_api.config import Config


def delete_everything_from_database(db_path):
    """
    Deletes all tables from the specified SQLite database.

    Args:
        db_path (str): Path to the SQLite database file.
    """
    # Connect to the SQLite database
    conn = sqlite3.connect(db_path)
    cursor = conn.cursor()

    # Fetch all table names
    cursor.execute("SELECT name FROM sqlite_master WHERE type='table';")
    tables = cursor.fetchall()

    # Drop all tables
    for table_name in tables:
        if table_name[0] != "sqlite_sequence":
            cursor.execute(f'DROP TABLE IF EXISTS "{table_name[0]}";')

    # Commit the changes and close the connection
    conn.commit()
    conn.close()

config = Config()

data_database_uri = config.main_database_uri
data_database_url = make_url(data_database_uri)
server_url = make_url(data_database_uri.replace(data_database_url.database, ""))
logging_database_server_uri = config.logging_database_uri
logging_database_server_url = make_url(logging_database_server_uri)
connect_args = config.main_database_connect_args


class DatabaseUnitTestConfiguration(unittest.TestCase):
    """
    Base class for make test based on SoSTrades database
    """

    app = None
    db = None

    @classmethod
    def setUpClass(cls):
        """
        Create a database for the tests
        """
        # Clean Database in case of previously bad issues
        DatabaseUnitTestConfiguration.tearDownClass()

        # Determine the database type
        is_sqlite = data_database_url.get_backend_name() == 'sqlite'
        
        if not is_sqlite:
            # 'IF NOT EXISTS' instruction is MySql/MariaDB specific
            create_database_sql_request = text(f"create database IF NOT EXISTS `{data_database_url.database}`;")
            create_log_database_sql_request = text(f"create database IF NOT EXISTS `{logging_database_server_url.database}`;")
            use_database_sql_request = text(f"USE `{data_database_url.database}`;")

<<<<<<< HEAD
        # Create server connection
        engine = sqlalchemy.create_engine(
            database_server_uri, connect_args=ssl_arguments, pool_pre_ping=True, pool_recycle=3600)
=======
            # Create server connection
            engine = sqlalchemy.create_engine(server_url, connect_args=connect_args)
>>>>>>> 6c43de9b

            with engine.connect() as connection:
                # Create database schema if not exist
                connection.execute(create_database_sql_request)

                # Create log database schema if not exist
                connection.execute(create_log_database_sql_request)

                # Select by default this database to perform further request
                connection.execute(use_database_sql_request)

        # Now initialize database using SQLAlchemy ORM
        from sos_trades_api.server.base_server import app, db

        DatabaseUnitTestConfiguration.app = app
        DatabaseUnitTestConfiguration.db = db

        with DatabaseUnitTestConfiguration.app.app_context():

            migrate = Migrate(DatabaseUnitTestConfiguration.app,
                              DatabaseUnitTestConfiguration.db)

            # get the migration folder
            migration_folder = os.path.join(os.path.dirname(os.path.dirname(root_file)), "migrations")
            upgrade(directory=migration_folder)

            from sos_trades_api.controllers.sostrades_data.user_controller import (
                create_test_user_account,
            )
            create_test_user_account()

    @classmethod
    def tearDownClass(cls):
        """
        Drop database used for tests
        """
<<<<<<< HEAD
        # 'IF EXISTS' instruction is MySql/MariaDB specific
        drop_database_sql_request = text(f"drop database IF EXISTS `{database_name}`;")
        drop_log_database_sql_request = text(f"drop database IF EXISTS `{log_database_name}`;")

        # Create server connection
        engine = sqlalchemy.create_engine(
            database_server_uri, connect_args=ssl_arguments, pool_pre_ping=True, pool_recycle=3600)

        with engine.connect() as connection:
            # Create database schema if not exist
            connection.execute(drop_database_sql_request)

            # Create log database schema if not exist
            connection.execute(drop_log_database_sql_request)
=======
        
        # Determine the database type
        is_sqlite = data_database_url.get_backend_name() == 'sqlite'
        
        if not is_sqlite:
            # 'IF EXISTS' instruction is MySql/MariaDB specific
            drop_database_sql_request = text(f"drop database IF EXISTS `{data_database_url.database}`;")
            drop_log_database_sql_request = text(f"drop database IF EXISTS `{logging_database_server_url.database}`;")

            # Create server connection
            engine = sqlalchemy.create_engine(server_url, connect_args=connect_args)

            with engine.connect() as connection:
                # Create database schema if not exist
                connection.execute(drop_database_sql_request)

                # Create log database schema if not exist
                connection.execute(drop_log_database_sql_request)
        else:
            delete_everything_from_database(data_database_url.database)
            delete_everything_from_database(logging_database_server_url.database)
>>>>>>> 6c43de9b

    def setUp(self):
        pass

    def tearDown(self):
        pass
<|MERGE_RESOLUTION|>--- conflicted
+++ resolved
@@ -1,263 +1,240 @@
-'''
-Copyright 2022 Airbus SAS
-Modifications on 2024/06/07-2024/06/13 Copyright 2024 Capgemini
-Licensed under the Apache License, Version 2.0 (the "License");
-you may not use this file except in compliance with the License.
-You may obtain a copy of the License at
-
-    http://www.apache.org/licenses/LICENSE-2.0
-
-Unless required by applicable law or agreed to in writing, software
-distributed under the License is distributed on an "AS IS" BASIS,
-WITHOUT WARRANTIES OR CONDITIONS OF ANY KIND, either express or implied.
-See the License for the specific language governing permissions and
-limitations under the License.
-
-'''
-import json
-import os
-import tempfile
-import uuid
-from os.path import dirname, join
-
-from dotenv import load_dotenv
-from sqlalchemy.engine.url import make_url
-
-from sos_trades_api import __file__ as root_file
-
-# -----------------------------------------------------------------------------
-# Modify configuration file for test purpose
-# As the test can be launch simultaneously, having the same target database can drive to
-# concurrent access.
-# The objective here is to create a new configuration file with a dedicated database name
-# for this test run
-
-if os.environ.get("SOS_TRADES_SERVER_CONFIGURATION") is None:
-    print("Server configuration not found. Loading of default developer configuration")
-
-    dotenv_path = join(dirname(root_file), "..", ".flaskenv_unittest")
-    print(dotenv_path)
-    load_dotenv(dotenv_path)
-
-
-if os.environ.get("SOS_TRADES_SERVER_CONFIGURATION") is None:
-    raise ValueError("Cannot find mandatory environment variable to get server configuration")
-
-configuration_filepath = os.environ["SOS_TRADES_SERVER_CONFIGURATION"]
-configuration_data = None
-with open(configuration_filepath) as server_conf_file:
-    configuration_data = json.load(server_conf_file)
-
-# Get the current database name and add a random part
-unique_identifier = str(uuid.uuid4())[:8]
-
-
-def generate_temp_database_uri(database_uri: str, suffix: str) -> str:
-    """
-    Generates a new database URI with an appended suffix to the database name.
-
-    This function handles both MySQL and SQLite database URIs. For MySQL, it appends the specified suffix to the database name.
-    For SQLite, it parses the original URI to extract the directory and file name, replaces the directory with a temporary 
-    directory, and appends the suffix to the database file name.
-
-    Args:
-        database_uri (str): The original database URI.
-        suffix (str): The suffix to append to the database name.
-
-    Returns:
-        str: The updated database URI with the appended suffix to the database name.
-    """
-    url = make_url(database_uri)
-    
-    # Extract the current database name
-    database_name = url.database
-
-    if url.get_backend_name() == 'sqlite':
-        # Parse the database name to identify folder and file name
-        temp_dir = tempfile.mkdtemp()
-        db_file_name = os.path.basename(database_name)
-        new_database_path = os.path.join(temp_dir, db_file_name + suffix + ".db")
-        return str(url.set(database=new_database_path))
-    else:
-        return database_uri.replace(database_name, database_name + suffix)
-
-test_database_uri = generate_temp_database_uri(configuration_data['SQL_ALCHEMY_DATABASE']['URI'], f"-{unique_identifier}")
-test_log_database_uri = generate_temp_database_uri(configuration_data['LOGGING_DATABASE']['URI'], f"-{unique_identifier}")
-
-# Overwrite test database name
-configuration_data["SQL_ALCHEMY_DATABASE"]["URI"] = test_database_uri
-configuration_data["LOGGING_DATABASE"]["URI"] = test_log_database_uri
-
-# Save the new configuration (without overwrite the original one) and change the
-# associated environment variable
-test_configuration_file = join(tempfile.gettempdir(), f"test_configuration-{uuid.uuid4()!s}.json")
-with open(test_configuration_file, "w") as outfile:
-    json.dump(configuration_data, outfile)
-
-# Set base path
-os.environ["SOS_TRADES_SERVER_CONFIGURATION"] = test_configuration_file
-#os.environ['SAML_V2_METADATA_FOLDER'] = join(dirname(root_file), os.environ['SAML_V2_METADATA_FOLDER'])
-
-print(f"Configuration file used for test: {test_configuration_file}")
-print(f"Database URI used for test: {test_database_uri}")
-print(f"Database URI used for test log: {test_log_database_uri}")
-
-# ruff: noqa: E402
-import sqlite3
-import unittest
-from builtins import classmethod
-
-import sqlalchemy
-from flask_migrate import Migrate, upgrade
-from sqlalchemy import text
-
-from sos_trades_api.config import Config
-
-
-def delete_everything_from_database(db_path):
-    """
-    Deletes all tables from the specified SQLite database.
-
-    Args:
-        db_path (str): Path to the SQLite database file.
-    """
-    # Connect to the SQLite database
-    conn = sqlite3.connect(db_path)
-    cursor = conn.cursor()
-
-    # Fetch all table names
-    cursor.execute("SELECT name FROM sqlite_master WHERE type='table';")
-    tables = cursor.fetchall()
-
-    # Drop all tables
-    for table_name in tables:
-        if table_name[0] != "sqlite_sequence":
-            cursor.execute(f'DROP TABLE IF EXISTS "{table_name[0]}";')
-
-    # Commit the changes and close the connection
-    conn.commit()
-    conn.close()
-
-config = Config()
-
-data_database_uri = config.main_database_uri
-data_database_url = make_url(data_database_uri)
-server_url = make_url(data_database_uri.replace(data_database_url.database, ""))
-logging_database_server_uri = config.logging_database_uri
-logging_database_server_url = make_url(logging_database_server_uri)
-connect_args = config.main_database_connect_args
-
-
-class DatabaseUnitTestConfiguration(unittest.TestCase):
-    """
-    Base class for make test based on SoSTrades database
-    """
-
-    app = None
-    db = None
-
-    @classmethod
-    def setUpClass(cls):
-        """
-        Create a database for the tests
-        """
-        # Clean Database in case of previously bad issues
-        DatabaseUnitTestConfiguration.tearDownClass()
-
-        # Determine the database type
-        is_sqlite = data_database_url.get_backend_name() == 'sqlite'
-        
-        if not is_sqlite:
-            # 'IF NOT EXISTS' instruction is MySql/MariaDB specific
-            create_database_sql_request = text(f"create database IF NOT EXISTS `{data_database_url.database}`;")
-            create_log_database_sql_request = text(f"create database IF NOT EXISTS `{logging_database_server_url.database}`;")
-            use_database_sql_request = text(f"USE `{data_database_url.database}`;")
-
-<<<<<<< HEAD
-        # Create server connection
-        engine = sqlalchemy.create_engine(
-            database_server_uri, connect_args=ssl_arguments, pool_pre_ping=True, pool_recycle=3600)
-=======
-            # Create server connection
-            engine = sqlalchemy.create_engine(server_url, connect_args=connect_args)
->>>>>>> 6c43de9b
-
-            with engine.connect() as connection:
-                # Create database schema if not exist
-                connection.execute(create_database_sql_request)
-
-                # Create log database schema if not exist
-                connection.execute(create_log_database_sql_request)
-
-                # Select by default this database to perform further request
-                connection.execute(use_database_sql_request)
-
-        # Now initialize database using SQLAlchemy ORM
-        from sos_trades_api.server.base_server import app, db
-
-        DatabaseUnitTestConfiguration.app = app
-        DatabaseUnitTestConfiguration.db = db
-
-        with DatabaseUnitTestConfiguration.app.app_context():
-
-            migrate = Migrate(DatabaseUnitTestConfiguration.app,
-                              DatabaseUnitTestConfiguration.db)
-
-            # get the migration folder
-            migration_folder = os.path.join(os.path.dirname(os.path.dirname(root_file)), "migrations")
-            upgrade(directory=migration_folder)
-
-            from sos_trades_api.controllers.sostrades_data.user_controller import (
-                create_test_user_account,
-            )
-            create_test_user_account()
-
-    @classmethod
-    def tearDownClass(cls):
-        """
-        Drop database used for tests
-        """
-<<<<<<< HEAD
-        # 'IF EXISTS' instruction is MySql/MariaDB specific
-        drop_database_sql_request = text(f"drop database IF EXISTS `{database_name}`;")
-        drop_log_database_sql_request = text(f"drop database IF EXISTS `{log_database_name}`;")
-
-        # Create server connection
-        engine = sqlalchemy.create_engine(
-            database_server_uri, connect_args=ssl_arguments, pool_pre_ping=True, pool_recycle=3600)
-
-        with engine.connect() as connection:
-            # Create database schema if not exist
-            connection.execute(drop_database_sql_request)
-
-            # Create log database schema if not exist
-            connection.execute(drop_log_database_sql_request)
-=======
-        
-        # Determine the database type
-        is_sqlite = data_database_url.get_backend_name() == 'sqlite'
-        
-        if not is_sqlite:
-            # 'IF EXISTS' instruction is MySql/MariaDB specific
-            drop_database_sql_request = text(f"drop database IF EXISTS `{data_database_url.database}`;")
-            drop_log_database_sql_request = text(f"drop database IF EXISTS `{logging_database_server_url.database}`;")
-
-            # Create server connection
-            engine = sqlalchemy.create_engine(server_url, connect_args=connect_args)
-
-            with engine.connect() as connection:
-                # Create database schema if not exist
-                connection.execute(drop_database_sql_request)
-
-                # Create log database schema if not exist
-                connection.execute(drop_log_database_sql_request)
-        else:
-            delete_everything_from_database(data_database_url.database)
-            delete_everything_from_database(logging_database_server_url.database)
->>>>>>> 6c43de9b
-
-    def setUp(self):
-        pass
-
-    def tearDown(self):
-        pass
+'''
+Copyright 2022 Airbus SAS
+Modifications on 2024/06/07-2024/06/13 Copyright 2024 Capgemini
+Licensed under the Apache License, Version 2.0 (the "License");
+you may not use this file except in compliance with the License.
+You may obtain a copy of the License at
+
+    http://www.apache.org/licenses/LICENSE-2.0
+
+Unless required by applicable law or agreed to in writing, software
+distributed under the License is distributed on an "AS IS" BASIS,
+WITHOUT WARRANTIES OR CONDITIONS OF ANY KIND, either express or implied.
+See the License for the specific language governing permissions and
+limitations under the License.
+
+'''
+import json
+import os
+import tempfile
+import uuid
+from os.path import dirname, join
+
+from dotenv import load_dotenv
+from sqlalchemy.engine.url import make_url
+
+from sos_trades_api import __file__ as root_file
+
+# -----------------------------------------------------------------------------
+# Modify configuration file for test purpose
+# As the test can be launch simultaneously, having the same target database can drive to
+# concurrent access.
+# The objective here is to create a new configuration file with a dedicated database name
+# for this test run
+
+if os.environ.get("SOS_TRADES_SERVER_CONFIGURATION") is None:
+    print("Server configuration not found. Loading of default developer configuration")
+
+    dotenv_path = join(dirname(root_file), "..", ".flaskenv_unittest")
+    print(dotenv_path)
+    load_dotenv(dotenv_path)
+
+
+if os.environ.get("SOS_TRADES_SERVER_CONFIGURATION") is None:
+    raise ValueError("Cannot find mandatory environment variable to get server configuration")
+
+configuration_filepath = os.environ["SOS_TRADES_SERVER_CONFIGURATION"]
+configuration_data = None
+with open(configuration_filepath) as server_conf_file:
+    configuration_data = json.load(server_conf_file)
+
+# Get the current database name and add a random part
+unique_identifier = str(uuid.uuid4())[:8]
+
+
+def generate_temp_database_uri(database_uri: str, suffix: str) -> str:
+    """
+    Generates a new database URI with an appended suffix to the database name.
+
+    This function handles both MySQL and SQLite database URIs. For MySQL, it appends the specified suffix to the database name.
+    For SQLite, it parses the original URI to extract the directory and file name, replaces the directory with a temporary 
+    directory, and appends the suffix to the database file name.
+
+    Args:
+        database_uri (str): The original database URI.
+        suffix (str): The suffix to append to the database name.
+
+    Returns:
+        str: The updated database URI with the appended suffix to the database name.
+    """
+    url = make_url(database_uri)
+    
+    # Extract the current database name
+    database_name = url.database
+
+    if url.get_backend_name() == 'sqlite':
+        # Parse the database name to identify folder and file name
+        temp_dir = tempfile.mkdtemp()
+        db_file_name = os.path.basename(database_name)
+        new_database_path = os.path.join(temp_dir, db_file_name + suffix + ".db")
+        return str(url.set(database=new_database_path))
+    else:
+        return database_uri.replace(database_name, database_name + suffix)
+
+test_database_uri = generate_temp_database_uri(configuration_data['SQL_ALCHEMY_DATABASE']['URI'], f"-{unique_identifier}")
+test_log_database_uri = generate_temp_database_uri(configuration_data['LOGGING_DATABASE']['URI'], f"-{unique_identifier}")
+
+# Overwrite test database name
+configuration_data["SQL_ALCHEMY_DATABASE"]["URI"] = test_database_uri
+configuration_data["LOGGING_DATABASE"]["URI"] = test_log_database_uri
+
+# Save the new configuration (without overwrite the original one) and change the
+# associated environment variable
+test_configuration_file = join(tempfile.gettempdir(), f"test_configuration-{uuid.uuid4()!s}.json")
+with open(test_configuration_file, "w") as outfile:
+    json.dump(configuration_data, outfile)
+
+# Set base path
+os.environ["SOS_TRADES_SERVER_CONFIGURATION"] = test_configuration_file
+#os.environ['SAML_V2_METADATA_FOLDER'] = join(dirname(root_file), os.environ['SAML_V2_METADATA_FOLDER'])
+
+print(f"Configuration file used for test: {test_configuration_file}")
+print(f"Database URI used for test: {test_database_uri}")
+print(f"Database URI used for test log: {test_log_database_uri}")
+
+# ruff: noqa: E402
+import sqlite3
+import unittest
+from builtins import classmethod
+
+import sqlalchemy
+from flask_migrate import Migrate, upgrade
+from sqlalchemy import text
+
+from sos_trades_api.config import Config
+
+
+def delete_everything_from_database(db_path):
+    """
+    Deletes all tables from the specified SQLite database.
+
+    Args:
+        db_path (str): Path to the SQLite database file.
+    """
+    # Connect to the SQLite database
+    conn = sqlite3.connect(db_path)
+    cursor = conn.cursor()
+
+    # Fetch all table names
+    cursor.execute("SELECT name FROM sqlite_master WHERE type='table';")
+    tables = cursor.fetchall()
+
+    # Drop all tables
+    for table_name in tables:
+        if table_name[0] != "sqlite_sequence":
+            cursor.execute(f'DROP TABLE IF EXISTS "{table_name[0]}";')
+
+    # Commit the changes and close the connection
+    conn.commit()
+    conn.close()
+
+config = Config()
+
+data_database_uri = config.main_database_uri
+data_database_url = make_url(data_database_uri)
+server_url = make_url(data_database_uri.replace(data_database_url.database, ""))
+logging_database_server_uri = config.logging_database_uri
+logging_database_server_url = make_url(logging_database_server_uri)
+connect_args = config.main_database_connect_args
+
+
+class DatabaseUnitTestConfiguration(unittest.TestCase):
+    """
+    Base class for make test based on SoSTrades database
+    """
+
+    app = None
+    db = None
+
+    @classmethod
+    def setUpClass(cls):
+        """
+        Create a database for the tests
+        """
+        # Clean Database in case of previously bad issues
+        DatabaseUnitTestConfiguration.tearDownClass()
+
+        # Determine the database type
+        is_sqlite = data_database_url.get_backend_name() == 'sqlite'
+        
+        if not is_sqlite:
+            # 'IF NOT EXISTS' instruction is MySql/MariaDB specific
+            create_database_sql_request = text(f"create database IF NOT EXISTS `{data_database_url.database}`;")
+            create_log_database_sql_request = text(f"create database IF NOT EXISTS `{logging_database_server_url.database}`;")
+            use_database_sql_request = text(f"USE `{data_database_url.database}`;")
+
+            # Create server connection
+            engine = sqlalchemy.create_engine(server_url, connect_args=connect_args)
+
+            with engine.connect() as connection:
+                # Create database schema if not exist
+                connection.execute(create_database_sql_request)
+
+                # Create log database schema if not exist
+                connection.execute(create_log_database_sql_request)
+
+                # Select by default this database to perform further request
+                connection.execute(use_database_sql_request)
+
+        # Now initialize database using SQLAlchemy ORM
+        from sos_trades_api.server.base_server import app, db
+
+        DatabaseUnitTestConfiguration.app = app
+        DatabaseUnitTestConfiguration.db = db
+
+        with DatabaseUnitTestConfiguration.app.app_context():
+
+            migrate = Migrate(DatabaseUnitTestConfiguration.app,
+                              DatabaseUnitTestConfiguration.db)
+
+            # get the migration folder
+            migration_folder = os.path.join(os.path.dirname(os.path.dirname(root_file)), "migrations")
+            upgrade(directory=migration_folder)
+
+            from sos_trades_api.controllers.sostrades_data.user_controller import (
+                create_test_user_account,
+            )
+            create_test_user_account()
+
+    @classmethod
+    def tearDownClass(cls):
+        """
+        Drop database used for tests
+        """
+        
+        # Determine the database type
+        is_sqlite = data_database_url.get_backend_name() == 'sqlite'
+        
+        if not is_sqlite:
+            # 'IF EXISTS' instruction is MySql/MariaDB specific
+            drop_database_sql_request = text(f"drop database IF EXISTS `{data_database_url.database}`;")
+            drop_log_database_sql_request = text(f"drop database IF EXISTS `{logging_database_server_url.database}`;")
+
+            # Create server connection
+            engine = sqlalchemy.create_engine(server_url, connect_args=connect_args)
+
+            with engine.connect() as connection:
+                # Create database schema if not exist
+                connection.execute(drop_database_sql_request)
+
+                # Create log database schema if not exist
+                connection.execute(drop_log_database_sql_request)
+        else:
+            delete_everything_from_database(data_database_url.database)
+            delete_everything_from_database(logging_database_server_url.database)
+
+    def setUp(self):
+        pass
+
+    def tearDown(self):
+        pass